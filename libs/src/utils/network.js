const axios = require('axios')
const semver = require('semver')

const Utils = require('../utils')
const promiseFight = require('./promiseFight')

/**
* Fetches a url and times how long it took the request to complete.
* @param {Object} request {id, url}
* @returns { request, response, millis }
*/
async function timeRequest (request) {
  // This is non-perfect because of the js event loop, but enough
  // of a proximation. Don't use for mission-critical timing.
  const startTime = new Date().getTime()
  let response
  try {
<<<<<<< HEAD
    response = await axios.get(request.url, { timeout: 10000 })
  } catch (e) {
    console.debug(`Error with request for ${request.url}: ${e}`)
=======
    response = await axios.get(request.url)
  } catch (e) {
    console.debug(`Error with request for ${request.url}: ${e}`)
    return null
>>>>>>> 175bb502
  }
  const millis = new Date().getTime() - startTime
  return { request, response, millis }
}

/**
 * Fetches multiple urls and times each request and returns the results sorted by
 * lowest-latency.
 * @param {Array<Object>} requests [{id, url}, {id, url}]
 * @returns { Array<{url, response, millis}> }
 */
async function timeRequests (requests) {
  let timings = await Promise.all(requests.map(async request =>
    timeRequest(request)
  ))

  return timings.sort((a, b) => a.millis - b.millis)
}

/**
 * Fetches multiple urls and times each request and returns the results sorted
 * first by version and then by lowest-latency.
 * @param {Array<Object>} requests [{id, url}, {id, url}]
 * @returns { Array<{url, response, millis}> }
 */
async function timeRequestsAndSortByVersion (requests) {
  let timings = await Promise.all(requests.map(async request =>
    timeRequest(request)
  ))

  return timings.filter(Boolean).sort((a, b) => {
    if (semver.gt(a.response.data.data.version, b.response.data.data.version)) return -1
    if (semver.lt(a.response.data.data.version, b.response.data.data.version)) return 1

    // If same version, do a tie breaker on the response time
    return a.millis - b.millis
  })
}

// Races requests for file content
/**
 * Races multiple requests
 * @param {*} urls
 * @param {*} callback invoked with the first successful url
 * @param {object} axiosConfig extra axios config for each request
 * @param {number} timeout timeout for any requests to be considered bad
 * @param {number} timeBetweenRequests time between requests being dispatched to free up client network interface
 */
async function raceRequests (
  urls,
  callback,
  axiosConfig,
  timeout = 3000,
  timeBetweenRequests = 100,
  validationCheck = (response) => true
) {
  const CancelToken = axios.CancelToken

  const sources = []
  let hasFinished = false
  const requests = urls.map(async (url, i) => {
    const source = CancelToken.source()
    sources.push(source)

    // Slightly offset requests by their order, so:
    // 1. We try creator node gateways first
    // 2. We give requests the opportunity to get canceled if other's are very fast
    await Utils.wait(timeBetweenRequests * i)
    if (hasFinished) return
    return new Promise((resolve, reject) => {
      axios({
        method: 'get',
        url,
        cancelToken: source.token,
        ...axiosConfig
      })
        .then(response => {
          const isValid = validationCheck(response)
          if (isValid) {
            hasFinished = true
            resolve({
              blob: response,
              url
            })
          } else {
            // Invalid because of validity check
            reject(response)
          }
        })
        .catch((thrown) => {
          reject(thrown)
          // no-op.
          // If debugging `axios.isCancel(thrown)`
          // can be used to check if the throw was from a cancel.
        })
    })
  })
  if (timeout !== null) {
    requests.push(Utils.wait(timeout))
  }
  let response
  let errored
  try {
    const { val, errored: e } = await promiseFight(requests, /* captureErrorred */ true)
    response = val
    errored = e
  } catch (e) {
    response = null
    errored = e
  }
  sources.forEach(source => {
    source.cancel('Fetch already succeeded')
  })

  if (response && response.url && response.blob) {
    callback(response.url)
    return { response: response.blob, errored }
  }

  return { respone: null, errored }
}

/**
 * Gets the response for many requests with a timeout to each
 * @param {object} urlMap
 * @param {string} urlMap.key the actual URL to hit (e.g. https://resource/endpoint)
 * @param {string} urlMap.value the identifying value (e.g. https://resource)
 *
 * @param {number} timeout timeout for any request to be considered bad
 * @param {function} validationCheck a check invoked for each response.
 *  If invalid, the response is filtered out.
 *  (response: any) => boolean
 */
async function allRequests ({
  urlMap,
  timeout,
  validationCheck
}) {
  const urls = Object.keys(urlMap)
  const requests = urls.map(async (url, i) => {
    return new Promise((resolve) => {
      axios({
        method: 'get',
        timeout,
        url
      })
        .then(response => {
          const isValid = validationCheck(response)
          if (isValid) {
            resolve(urlMap[url])
          } else {
            resolve(null)
          }
        })
        .catch((thrown) => {
          resolve(null)
        })
    })
  })
  const responses = (await Promise.all(requests)).filter(Boolean)
  return responses
}

module.exports = {
  timeRequest,
  timeRequests,
  raceRequests,
  allRequests,
  timeRequestsAndSortByVersion
}<|MERGE_RESOLUTION|>--- conflicted
+++ resolved
@@ -15,16 +15,10 @@
   const startTime = new Date().getTime()
   let response
   try {
-<<<<<<< HEAD
     response = await axios.get(request.url, { timeout: 10000 })
   } catch (e) {
     console.debug(`Error with request for ${request.url}: ${e}`)
-=======
-    response = await axios.get(request.url)
-  } catch (e) {
-    console.debug(`Error with request for ${request.url}: ${e}`)
     return null
->>>>>>> 175bb502
   }
   const millis = new Date().getTime() - startTime
   return { request, response, millis }
