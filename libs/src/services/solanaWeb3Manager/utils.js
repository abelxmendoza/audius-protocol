--- conflicted
+++ resolved
@@ -73,19 +73,11 @@
     const amountBytes = padBNToUint8Array(tokenAmount)
     const items = oracleAddress
       ? [
-<<<<<<< HEAD
-        userBytes,
-        amountBytes,
-        transferIdBytes,
-        SolanaUtils.ethAddressToArray(oracleAddress)
-      ]
-=======
           userBytes,
           amountBytes,
           transferIdBytes,
           SolanaUtils.ethAddressToArray(oracleAddress)
         ]
->>>>>>> 3cb3cb81
       : [userBytes, amountBytes, transferIdBytes]
     const sep = encoder.encode('_')
     const res = items.slice(1).reduce((prev, cur, i) => {
