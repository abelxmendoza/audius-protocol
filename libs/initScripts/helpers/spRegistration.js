const { getEthWeb3AndAccounts, convertAudsToWeiBN } = require('./utils')

/**
 *
 * @param {Object} audiusLibs fully formed audius libs instance with eth contracts connection
 */
async function getStakingParameters (audiusLibs) {
  if (!audiusLibs) throw new Error('audiusLibs is not defined')

  let min = await audiusLibs.ethContracts.StakingProxyClient.getMinStakeAmount()
  let max = await audiusLibs.ethContracts.StakingProxyClient.getMaxStakeAmount()
  console.log(`getStakingParameters: min: ${min}, max: ${max}`)
  return { min, max }
}

/**
 * Local only
 * @param {Object} audiusLibs fully formed audius libs instance with eth contracts connection
 * @param {String} serviceType service type trying to register
 * @param {String} serviceEndpoint url string of service to register
 * @param {String} amountOfAUDS integer amount of auds tokens
 */
async function registerLocalService (audiusLibs, serviceType, serviceEndpoint, amountOfAUDS) {
  if (!audiusLibs) throw new Error('audiusLibs is not defined')
  if (!amountOfAUDS) throw new Error('registerLocalService requires an amountOfAuds property')

  const { ethWeb3 } = await getEthWeb3AndAccounts(audiusLibs)
  console.log('\nregistering service providers/---')
  let initialTokenInAudWeiBN = convertAudsToWeiBN(ethWeb3, amountOfAUDS)

  try {
    // Register service
    console.log(`registering service ${serviceType} ${serviceEndpoint}`)
    let tx = await audiusLibs.ethContracts.ServiceProviderFactoryClient.register(
      serviceType,
      serviceEndpoint,
      initialTokenInAudWeiBN)
    console.log(`registered service ${serviceType} ${serviceEndpoint} - ${tx.txReceipt.transactionHash}`)
  } catch (e) {
    if (!e.toString().includes('already registered')) {
      console.log(e)
    } else {
      console.log(`\n${serviceEndpoint} already registered`)
    }
  }
}

/**
 * Local only
 * @param {Object} audiusLibs fully formed audius libs instance with eth contracts connection
 * @param {String} serviceType service type trying to register
 * @param {String} serviceEndpoint url string of service to register
 */
async function deregisterLocalService (audiusLibs, serviceType, serviceEndpoint) {
  if (!audiusLibs) throw new Error('audiusLibs is not defined')

  try {
    // de-register service
    console.log(`\nde-registering service ${serviceType} ${serviceEndpoint}`)
    let tx = await audiusLibs.ethContracts.ServiceProviderFactoryClient.deregister(
      serviceType,
      serviceEndpoint)
    console.dir(tx, { depth: 5 })
  } catch (e) {
    console.log(e)
  }
}

/**
 * Local only
 * @param {Object} audiusLibs fully formed audius libs instance with eth contracts connection
 */
async function queryLocalServices (audiusLibs, serviceTypeList) {
  if (!audiusLibs) throw new Error('audiusLibs is not defined')

  const { ethAccounts } = await getEthWeb3AndAccounts(audiusLibs)
  let cnodesInfoList = []

  // Iterate over all services registered in eth-contracts
  console.log('----querying service providers')
  for (const spType of serviceTypeList) {
    console.log(`\n${spType}`)
    let spList = await audiusLibs.ethContracts.ServiceProviderFactoryClient.getServiceProviderList(spType)
    for (const sp of spList) {
      console.log(sp)
      const { spID, type, endpoint } = sp

      let idFromEndpoint =
        await audiusLibs.ethContracts.ServiceProviderFactoryClient.getServiceProviderIdFromEndpoint(endpoint)
      console.log(`ID from endpoint: ${idFromEndpoint}`)
      let infoFromId =
        await audiusLibs.ethContracts.ServiceProviderFactoryClient.getServiceEndpointInfo(type, spID)
      let jsonInfoFromId = JSON.stringify(infoFromId)
      console.log(`Info from ID: ${jsonInfoFromId}`)

      if (spType === 'creator-node') {
        cnodesInfoList.push(infoFromId)
      }

      let idsFromAddress =
<<<<<<< HEAD
        await audiusLibs.ethContracts.ServiceProviderFactoryClient.getServiceProviderIdFromAddress(
          infoFromId.owner,
=======
        await audiusLibs.ethContracts.ServiceProviderFactoryClient.getServiceProviderIdsFromAddress(
          ethAccounts[0],
>>>>>>> 98f8755d
          type)
      console.log(`SP IDs from owner wallet ${ethAccounts[0]}: ${idsFromAddress}`)
    }
    let numProvs = await audiusLibs.ethContracts.ServiceProviderFactoryClient.getTotalServiceTypeProviders(spType)
    console.log(`num ${spType}: ${numProvs}`)
  }
  console.log('----done querying service providers')

  console.log('----querying data contracts')
  for (const cnode of cnodesInfoList) {
    console.log(cnode)
    let id = cnode.spID
    let delegateWalletFromData = await audiusLibs.contracts.UserReplicaSetManagerClient.getCreatorNodeWallet(id)
    console.log(` spID ${id} - data-contracts delegateOwnerWallet ${delegateWalletFromData}`)
    console.log(` spID ${id} - eth-contracts delegateOwnerWallet: ${cnode.delegateOwnerWallet}`)
  }
  console.log('----done querying data contracts')
}

module.exports = { getStakingParameters, registerLocalService, deregisterLocalService, queryLocalServices }<|MERGE_RESOLUTION|>--- conflicted
+++ resolved
@@ -98,13 +98,8 @@
       }
 
       let idsFromAddress =
-<<<<<<< HEAD
-        await audiusLibs.ethContracts.ServiceProviderFactoryClient.getServiceProviderIdFromAddress(
-          infoFromId.owner,
-=======
         await audiusLibs.ethContracts.ServiceProviderFactoryClient.getServiceProviderIdsFromAddress(
           ethAccounts[0],
->>>>>>> 98f8755d
           type)
       console.log(`SP IDs from owner wallet ${ethAccounts[0]}: ${idsFromAddress}`)
     }
