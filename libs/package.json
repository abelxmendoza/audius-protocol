{
  "name": "@audius/libs",
<<<<<<< HEAD
  "version": "1.1.8",
=======
  "version": "1.1.9",
>>>>>>> 67befea9
  "description": "",
  "main": "src/index.js",
  "browser": {
    "fs": false,
    "node-localstorage": false,
    "crypto": false,
    "web3": false
  },
  "scripts": {
    "test": "./scripts/test.sh",
    "test-circle-ci": "./scripts/circleci-test.sh",
    "test:units": "mocha './src/**/*.test.js' --exit",
    "setup": "./scripts/migrate_contracts.sh",
    "lint": "./node_modules/.bin/standard",
    "lint-fix": "./node_modules/.bin/standard --fix"
  },
  "dependencies": {
    "@audius/hedgehog": "^1.0.8",
    "@ethersproject/solidity": "^5.0.5",
    "abi-decoder": "^1.2.0",
    "ajv": "^6.12.2",
    "async-retry": "^1.2.3",
    "axios": "^0.19.0",
    "bs58": "^4.0.1",
    "eth-sig-util": "^2.1.0",
    "ethereumjs-tx": "^1.3.7",
    "form-data": "^3.0.0",
    "jsonschema": "^1.2.6",
    "lodash": "^4.17.11",
    "node-localstorage": "^1.3.1",
    "proper-url-join": "^1.2.0",
    "semver": "^6.3.0",
    "web3": "^1.2.7"
  },
  "devDependencies": {
    "@openzeppelin/test-helpers": "^0.5.6",
    "mocha": "^5.2.0",
    "nock": "^10.0.6",
    "nyc": "^15.1.0",
    "sinon": "^9.0.2",
    "standard": "^12.0.1"
  },
  "repository": {
    "type": "git",
    "url": "git+https://github.com/AudiusProject/audius-protocol/tree/master/libs"
  },
  "engines": {
    "node": ">=10.15.3"
  },
  "author": "Audius",
  "license": "Apache-2.0",
  "bugs": {
    "url": "https://github.com/AudiusProject/audius-protocol/issues"
  },
  "homepage": "https://github.com/AudiusProject/audius-protocol/tree/master/libs",
  "standard": {
    "globals": [
      "assert",
      "beforeEach",
      "it",
      "before",
      "describe",
      "afterEach",
      "Blob",
      "self",
      "Worker",
      "postMessage"
    ],
    "ignore": [
      "examples/*.js",
      "tests/*.js"
    ]
  }
}<|MERGE_RESOLUTION|>--- conflicted
+++ resolved
@@ -1,10 +1,6 @@
 {
   "name": "@audius/libs",
-<<<<<<< HEAD
-  "version": "1.1.8",
-=======
   "version": "1.1.9",
->>>>>>> 67befea9
   "description": "",
   "main": "src/index.js",
   "browser": {
