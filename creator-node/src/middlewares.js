const promiseAny = require('promise.any')

const {
  sendResponse,
  errorResponse,
  errorResponseUnauthorized,
  errorResponseServerError,
  errorResponseBadRequest
} = require('./apiHelpers')
const config = require('./config')
const sessionManager = require('./sessionManager')
const models = require('./models')
const utils = require('./utils')
const { hasEnoughStorageSpace } = require('./fileManager')
const { getMonitors, MONITORS } = require('./monitors/monitors')
<<<<<<< HEAD
const { verifyRequesterIsValidSP } = require('./apiSigning')
=======
const BlacklistManager = require('./blacklistManager')
>>>>>>> d3d8ac2f

/**
 * Ensure valid cnodeUser and session exist for provided session token
 */
async function authMiddleware(req, res, next) {
  // Get session token
  const sessionToken = req.get(sessionManager.sessionTokenHeader)
  if (!sessionToken) {
    return sendResponse(
      req,
      res,
      errorResponseUnauthorized('Authentication token not provided')
    )
  }

  // Ensure session exists for session token
  const cnodeUserUUID = await sessionManager.verifySession(sessionToken)
  if (!cnodeUserUUID) {
    return sendResponse(
      req,
      res,
      errorResponseUnauthorized('Invalid authentication token')
    )
  }

  // Ensure cnodeUser exists for session
  const cnodeUser = await models.CNodeUser.findOne({ where: { cnodeUserUUID } })
  if (!cnodeUser) {
    return sendResponse(
      req,
      res,
      errorResponseUnauthorized(
        'No node user exists for provided authentication token'
      )
    )
  }

  // Every libs session for a user logged into CN will pass a userId from POA.UserFactory
  let userId = req.get('User-Id')

  // Not every libs call passes this header until all clients upgrade to version 1.2.18
  // We fetch from DB as a fallback in the meantime
  if (!userId) {
    const resp = await models.AudiusUser.findOne({
      attributes: ['blockchainId'],
      where: { cnodeUserUUID }
    })
    if (resp && resp.blockchainId) {
      userId = parseInt(resp.blockchainId)
    }
  }

  const userBlacklisted = await BlacklistManager.userIdIsInBlacklist(userId)
  if (userBlacklisted) {
    return sendResponse(
      req,
      res,
      errorResponseUnauthorized('User not allowed to make changes on node')
    )
  }

  // Attach session object to request
  req.session = {
    cnodeUser: cnodeUser,
    wallet: cnodeUser.walletPublicKey,
    cnodeUserUUID: cnodeUserUUID,
    userId
  }
  next()
}

/** Ensure resource write access */
async function syncLockMiddleware(req, res, next) {
  if (req.session && req.session.wallet) {
    const redisClient = req.app.get('redisClient')
    const redisKey = redisClient.getNodeSyncRedisKey(req.session.wallet)
    const lockHeld = await redisClient.lock.getLock(redisKey)
    if (lockHeld) {
      return sendResponse(
        req,
        res,
        errorResponse(
          423,
          `Cannot change state of wallet ${req.session.wallet}. Node sync currently in progress.`
        )
      )
    }
  }
  req.logger.info(`syncLockMiddleware succeeded`)
  next()
}

/**
 * Blocks writes if node is not the primary for audiusUser associated with wallet
 */
async function ensurePrimaryMiddleware(req, res, next) {
  const start = Date.now()
  let logPrefix = '[ensurePrimaryMiddleware]'
  const logger = req.logger

  const serviceRegistry = req.app.get('serviceRegistry')
  const { nodeConfig, libs } = serviceRegistry

  if (!req.session || !req.session.wallet) {
    return sendResponse(
      req,
      res,
      errorResponseUnauthorized(`${logPrefix} User must be logged in`)
    )
  }

  if (!req.session.userId) {
    return sendResponse(
      req,
      res,
      errorResponseBadRequest(
        `${logPrefix} User must specify 'User-Id' request header`
      )
    )
  }
  const userId = req.session.userId

  logPrefix = `${logPrefix} [userId = ${userId}]`

  const selfSpID = nodeConfig.get('spID')
  if (!selfSpID) {
    return sendResponse(
      req,
      res,
      errorResponseServerError(
        `${logPrefix} Node failed to recover its own spID. Cannot validate user write.`
      )
    )
  }

  /**
   * Fetch current user replicaSetSpIDs
   * Will throw error if selfSpID is not user primary
   */
  let replicaSetSpIDs
  try {
    replicaSetSpIDs = await getReplicaSetSpIDs({
      serviceRegistry,
      logger: req.logger,
      blockNumber: req.body.blockNumber,
      ensurePrimary: true,
      selfSpID,
      userId
    })
  } catch (e) {
    return sendResponse(
      req,
      res,
      errorResponseServerError(`${logPrefix} ${e.message}`)
    )
  }

  const primarySpID = replicaSetSpIDs[0]

  // TODO there should be no need to do this validation (standardize / cleanup errors between here and in getReplicaSetSpIDs())
  if (selfSpID !== primarySpID) {
    return sendResponse(
      req,
      res,
      errorResponseUnauthorized(
        `${logPrefix} Failed. This node's spID (${selfSpID}) does not match user's primary spID on chain (${primarySpID}).`
      )
    )
  }

  req.session.replicaSetSpIDs = replicaSetSpIDs
  req.session.nodeIsPrimary = true

  /**
   * Convert replicaSetSpIDs to replicaSetEndpoints for later consumption (do not error on failure)
   * Currently `req.session.creatorNodeEndpoints` is only used by `issueAndWaitForSecondarySyncRequests()`
   * There is a possibility of failing to retrieve endpoints for each spID, so the consumer of req.session.creatorNodeEndpoints must perform null checks
   */
  const allRegisteredCNodes = await utils.getAllRegisteredCNodes(libs, logger)
  const replicaSetEndpoints = replicaSetSpIDs.map((replicaSpID) => {
    if (replicaSpID === selfSpID) {
      return nodeConfig.get('creatorNodeEndpoint')
    }
    // Get endpoint from registeredCNode matching current replicaSpID
    const replicaSetInfo = allRegisteredCNodes.filter(
      (CNodeInfo) => CNodeInfo.spID === replicaSpID
    )[0]
    if (replicaSetInfo && replicaSetInfo.endpoint) {
      return replicaSetInfo.endpoint
    }
  })
  req.session.creatorNodeEndpoints = replicaSetEndpoints.filter(Boolean)

  req.logger.info(
    `${logPrefix} succeeded ${Date.now() - start} ms. creatorNodeEndpoints: ${
      req.session.creatorNodeEndpoints
    }`
  )
  next()
}

/** Blocks writes if node has used over `maxStorageUsedPercent` of its capacity. */
async function ensureStorageMiddleware(req, res, next) {
  // Get storage data and max storage percentage allowed
  const [storagePathSize, storagePathUsed] = await getMonitors([
    MONITORS.STORAGE_PATH_SIZE,
    MONITORS.STORAGE_PATH_USED
  ])

  const maxStorageUsedPercent = config.get('maxStorageUsedPercent')

  // Check to see if CNode has enough storage
  const hasEnoughStorage = hasEnoughStorageSpace({
    storagePathSize,
    storagePathUsed,
    maxStorageUsedPercent
  })

  if (hasEnoughStorage) {
    next()
  } else {
    if (
      storagePathSize === null ||
      storagePathSize === undefined ||
      storagePathUsed === null ||
      storagePathUsed === undefined
    ) {
      const warnMsg = `The metrics storagePathUsed=${storagePathUsed} and/or storagePathSize=${storagePathSize} are unavailable. Continuing with request...`
      req.logger.warn(warnMsg)
      next()
    } else {
      const errorMsg = `Node is reaching storage space capacity. Current usage=${(
        (100 * storagePathUsed) /
        storagePathSize
      ).toFixed(2)}% | Max usage=${maxStorageUsedPercent}%`
      req.logger.error(errorMsg)
      return sendResponse(
        req,
        res,
        errorResponseServerError({
          msg: errorMsg,
          state: 'NODE_REACHED_CAPACITY'
        })
      )
    }
  }
}

/**
 * Issue SyncRequests to both secondaries, and wait for at least one to sync before returning
 * @dev TODO - move out of middlewares layer
 */
async function issueAndWaitForSecondarySyncRequests(req) {
  const serviceRegistry = req.app.get('serviceRegistry')
  const { snapbackSM } = serviceRegistry

  // Parse request headers
  const pollingDurationMs =
    req.header('Polling-Duration-ms') ||
    config.get('issueAndWaitForSecondarySyncRequestsPollingDurationMs')
  const enforceWriteQuorum =
    req.header('Enforce-Write-Quorum') || config.get('enforceWriteQuorum')

  if (config.get('manualSyncsDisabled')) {
    req.logger.info(
      `issueAndWaitForSecondarySyncRequests - Cannot proceed due to manualSyncsDisabled ${config.get(
        'manualSyncsDisabled'
      )})`
    )
    return
  }

  if (!req.session || !req.session.wallet) {
    req.logger.error(
      `issueAndWaitForSecondarySyncRequests Error - req.session.wallet missing`
    )
    return
  }
  const wallet = req.session.wallet

  try {
    if (
      !req.session.nodeIsPrimary ||
      !req.session.creatorNodeEndpoints ||
      !Array.isArray(req.session.creatorNodeEndpoints)
    ) {
      req.logger.info(
        'issueAndWaitForSecondarySyncRequests - Cannot process sync op - this node is not primary or invalid creatorNodeEndpoints.'
      )
      return
    }

    let [primary, ...secondaries] = req.session.creatorNodeEndpoints
    secondaries = secondaries.filter(
      (secondary) => !!secondary && _isFQDN(secondary)
    )

    if (primary !== config.get('creatorNodeEndpoint')) {
      throw new Error(
        `issueAndWaitForSecondarySyncRequests Error - Cannot process sync op since this node is not the primary for user ${wallet}. Instead found ${primary}.`
      )
    }

    // Fetch current clock val on primary
    const cnodeUser = await models.CNodeUser.findOne({
      where: { walletPublicKey: wallet }
    })
    if (!cnodeUser || !cnodeUser.clock) {
      throw new Error(
        `issueAndWaitForSecondarySyncRequests Error - Failed to retrieve current clock value for user ${wallet} on current node.`
      )
    }
    const primaryClockVal = cnodeUser.clock

    const replicationStart = Date.now()
    try {
      const secondaryPromises = secondaries.map((secondary) => {
        return snapbackSM.issueSyncRequestsUntilSynced(
          secondary,
          wallet,
          primaryClockVal,
          pollingDurationMs
        )
      })

      // Resolve as soon as first promise resolves, or reject if all promises reject
      await promiseAny(secondaryPromises)

      req.logger.info(
        `issueAndWaitForSecondarySyncRequests - At least one secondary successfully replicated content for user ${wallet} in ${
          Date.now() - replicationStart
        }ms`
      )
    } catch (e) {
      const errorMsg = `issueAndWaitForSecondarySyncRequests Error - Failed to reach 2/3 write quorum for user ${wallet} in ${
        Date.now() - replicationStart
      }ms`
      req.logger.error(errorMsg)

      // Throw Error (ie reject content upload) if quorum is being enforced & neither secondary successfully synced new content
      if (enforceWriteQuorum) {
        throw new Error(errorMsg)
      }
      // else do nothing
    }

    // If any error during replication, error if quorum is enforced
  } catch (e) {
    req.logger.error(
      `issueAndWaitForSecondarySyncRequests Error - wallet ${wallet} ||`,
      e.message
    )
    if (enforceWriteQuorum) {
      throw new Error(
        `issueAndWaitForSecondarySyncRequests Error - Failed to reach 2/3 write quorum for user ${wallet}`
      )
    }
  }
}

/**
 * Retrieves current FQDN registered on-chain with node's owner wallet
 *
 * @notice TODO - this can all be cached on startup, but we can't validate the spId on startup unless the
 *    services has been registered, and we can't register the service unless the service starts up.
 *    Bit of a chicken and egg problem here with timing of first time setup, but potential optimization here
 */
async function getOwnEndpoint({ libs }) {
  const creatorNodeEndpoint = config.get('creatorNodeEndpoint')

  if (!creatorNodeEndpoint) {
    throw new Error('Must provide either creatorNodeEndpoint config var.')
  }

  const spId =
    await libs.ethContracts.ServiceProviderFactoryClient.getServiceProviderIdFromEndpoint(
      creatorNodeEndpoint
    )

  if (!spId) {
    throw new Error('Cannot get spId for node')
  }

  const spInfo =
    await libs.ethContracts.ServiceProviderFactoryClient.getServiceEndpointInfo(
      'content-node',
      spId
    )

  // Confirm on-chain endpoint exists and is valid FQDN
  // Error condition is met if any of the following are true
  // - No spInfo returned from chain
  // - Configured spOwnerWallet does not match on chain spOwnerWallet
  // - Configured delegateOwnerWallet does not match on chain delegateOwnerWallet
  // - Endpoint returned from chain but is an invalid FQDN, preventing successful operations
  // - Endpoint returned from chain does not match configured endpoint
  if (
    !spInfo ||
    !spInfo.hasOwnProperty('endpoint') ||
    spInfo.owner.toLowerCase() !== config.get('spOwnerWallet').toLowerCase() ||
    spInfo.delegateOwnerWallet.toLowerCase() !==
      config.get('delegateOwnerWallet').toLowerCase() ||
    (spInfo.endpoint && !_isFQDN(spInfo.endpoint)) ||
    spInfo.endpoint !== creatorNodeEndpoint
  ) {
    throw new Error(
      `Cannot getOwnEndpoint for node. Returned from chain=${JSON.stringify(
        spInfo
      )}, configs=(creatorNodeEndpoint=${config.get(
        'creatorNodeEndpoint'
      )}, spOwnerWallet=${config.get(
        'spOwnerWallet'
      )}, delegateOwnerWallet=${config.get('delegateOwnerWallet')})`
    )
  }
  return spInfo.endpoint
}

/**
 * Retrieves user replica set from discprov
 *
 * Polls discprov conditionally as follows:
 *    - If blockNumber provided, polls discprov until it has indexed that blocknumber (for up to 200 seconds)
 *    - Else if ensurePrimary required, polls discprov until it has indexed myCnodeEndpoint (for up to 60 seconds)
 *      - Errors if retrieved primary does not match myCnodeEndpoint
 *    - If neither of above conditions are met, falls back to single discprov query without polling
 *
 * @param {Object} serviceRegistry
 * @param {Object} logger
 * @param {string} wallet - wallet used to query discprov for user data
 * @param {number} blockNumber - blocknumber of eth TX preceding CN call
 * @param {string} myCnodeEndpoint - endpoint of this CN
 * @param {boolean} ensurePrimary - determines if function should error if this CN is not primary
 *
 * @returns {Array} - array of strings of replica set
 */
async function getCreatorNodeEndpoints({
  serviceRegistry,
  logger,
  wallet,
  blockNumber,
  ensurePrimary,
  myCnodeEndpoint
}) {
  const { libs } = serviceRegistry

  logger.info(`Starting getCreatorNodeEndpoints for wallet ${wallet}`)
  const start = Date.now()

  let user = null

  if (blockNumber) {
    /**
     * If blockNumber provided, polls discprov until it has indexed that blocknumber (for up to 200 seconds)
     */
    const start2 = Date.now()

    // In total, will try for 200 seconds.
    const MaxRetries = 201
    const RetryTimeout = 1000 // 1 seconds

    let discprovBlockNumber = -1
    for (let retry = 1; retry <= MaxRetries; retry++) {
      logger.info(
        `getCreatorNodeEndpoints retry #${retry}/${MaxRetries} || time from start: ${
          Date.now() - start2
        } discprovBlockNumber ${discprovBlockNumber} || blockNumber ${blockNumber}`
      )

      try {
        const fetchedUser = await libs.User.getUsers(1, 0, null, wallet)

        if (
          !fetchedUser ||
          fetchedUser.length === 0 ||
          !fetchedUser[0].hasOwnProperty('blocknumber') ||
          !fetchedUser[0].hasOwnProperty('track_blocknumber')
        ) {
          throw new Error('Missing or malformatted user fetched from discprov.')
        }

        user = fetchedUser
        discprovBlockNumber = Math.max(
          user[0].blocknumber,
          user[0].track_blocknumber
        )

        if (discprovBlockNumber >= blockNumber) {
          break
        }
      } catch (e) {
        // Ignore all errors until MaxRetries exceeded.
        logger.info(e)
      }

      await utils.timeout(RetryTimeout)
      logger.info(
        `getCreatorNodeEndpoints AFTER TIMEOUT retry #${retry}/${MaxRetries} || time from start: ${
          Date.now() - start2
        } discprovBlockNumber ${discprovBlockNumber} || blockNumber ${blockNumber}`
      )
    }

    // Error if discprov doesn't return any user for wallet
    if (!user) {
      throw new Error(
        `Failed to retrieve user from discprov after ${MaxRetries} retries. Aborting.`
      )
    }

    // Error if discprov has still not indexed to target blockNumber
    if (discprovBlockNumber < blockNumber) {
      throw new Error(
        `Discprov still outdated after ${MaxRetries}. Discprov blocknumber ${discprovBlockNumber} requested blocknumber ${blockNumber}`
      )
    }
  } else if (ensurePrimary && myCnodeEndpoint) {
    /**
     * Else if ensurePrimary required, polls discprov until it has indexed myCnodeEndpoint (for up to 60 seconds)
     * Errors if retrieved primary does not match myCnodeEndpoint
     */
    logger.info(
      `getCreatorNodeEndpoints || no blockNumber passed, retrying until DN returns same endpoint`
    )

    const start2 = Date.now()

    // Will poll every sec for up to 1 minute (60 sec)
    const MaxRetries = 61
    const RetryTimeout = 1000 // 1 seconds

    let returnedPrimaryEndpoint = null
    for (let retry = 1; retry <= MaxRetries; retry++) {
      logger.info(
        `getCreatorNodeEndpoints retry #${retry}/${MaxRetries} || time from start: ${
          Date.now() - start2
        } myCnodeEndpoint ${myCnodeEndpoint}`
      )

      try {
        const fetchedUser = await libs.User.getUsers(1, 0, null, wallet)

        if (
          !fetchedUser ||
          fetchedUser.length === 0 ||
          !fetchedUser[0].hasOwnProperty('creator_node_endpoint')
        ) {
          throw new Error('Missing or malformatted user fetched from discprov.')
        }

        user = fetchedUser
        returnedPrimaryEndpoint = user[0].creator_node_endpoint.split(',')[0]

        if (returnedPrimaryEndpoint === myCnodeEndpoint) {
          break
        }
      } catch (e) {
        // Ignore all errors until MaxRetries exceeded
        logger.info(e)
      }

      await utils.timeout(RetryTimeout)
      logger.info(
        `getCreatorNodeEndpoints AFTER TIMEOUT retry #${retry}/${MaxRetries} || time from start: ${
          Date.now() - start2
        } myCnodeEndpoint ${myCnodeEndpoint}`
      )
    }

    // Error if discprov doesn't return any user for wallet
    if (!user) {
      throw new Error(
        `Failed to retrieve user from discprov after ${MaxRetries} retries. Aborting.`
      )
    }

    // Error if discprov has still not returned own endpoint as primary
    if (returnedPrimaryEndpoint !== myCnodeEndpoint) {
      throw new Error(
        `Discprov still hasn't returned own endpoint as primary after ${MaxRetries} retries. Discprov primary ${returnedPrimaryEndpoint} || own endpoint ${myCnodeEndpoint}`
      )
    }
  } else {
    /**
     * If neither of above conditions are met, falls back to single discprov query without polling
     */
    logger.info(
      `getCreatorNodeEndpoints || ensurePrimary === false, fetching user without retries`
    )
    user = await libs.User.getUsers(1, 0, null, wallet)
  }

  if (
    !user ||
    user.length === 0 ||
    !user[0].hasOwnProperty('creator_node_endpoint')
  ) {
    throw new Error(
      `Invalid return data from discovery provider for user with wallet ${wallet}.`
    )
  }

  const endpoint = user[0].creator_node_endpoint
  const userReplicaSet = endpoint ? endpoint.split(',') : []

  logger.info(`getCreatorNodeEndpoints route time ${Date.now() - start}`)
  return userReplicaSet
}

/**
 * Retrieves user replica set spIDs from chain (POA.UserReplicaSetManager)
 *
 * Polls contract (via web3 provider) conditionally as follows:
 *    - If `blockNumber` provided, polls contract until it has indexed that blockNumber (for up to 200 seconds)
 *    - Else if `ensurePrimary` required, polls contract until it has indexed selfSpID as primary (for up to 60 seconds)
 *      - Errors if retrieved primary spID does not match selfSpID
 *    - If neither of above conditions are met, falls back to single contract query without polling
 *
 * @param {Object} serviceRegistry
 * @param {Object} logger
 * @param {number} userId - userId used to query chain contract
 * @param {number} blockNumber - blocknumber of eth TX preceding CN call
 * @param {string} selfSpID
 * @param {boolean} ensurePrimary - determines if function should error if this CN is not primary
 *
 * @returns {Array} - array of strings of replica set
 */
async function getReplicaSetSpIDs({
  serviceRegistry,
  logger,
  userId,
  blockNumber,
  ensurePrimary,
  selfSpID
}) {
  const start = Date.now()
  const logPrefix = `[getReplicaSetSpIDs] [userId = ${userId}] [selfSpID = ${selfSpID}] [blockNumber = ${blockNumber}] [ensurePrimary = ${ensurePrimary}]`
  const { libs } = serviceRegistry

  // returns Object of schema { primaryId: string, secondaryIds: int[] }
  let replicaSet = null

  /**
   * If `blockNumber` provided, polls contract until it has indexed that blocknumber (for up to 200 seconds)
   */
  if (blockNumber) {
    // In total, will try for 200 seconds.
    const MAX_RETRIES = 201
    const RETRY_TIMEOUT_MS = 1000 // 1 seconds

    let errorMsg = null
    let blockNumberIndexed = false
    for (let retry = 1; retry <= MAX_RETRIES; retry++) {
      logger.info(
        `${logPrefix} retry #${retry}/${MAX_RETRIES} || time from start: ${
          Date.now() - start
        }. Polling until blockNumber ${blockNumber}.`
      )

      try {
        // will throw error if blocknumber not found
        replicaSet =
          await libs.contracts.UserReplicaSetManagerClient.getUserReplicaSetAtBlockNumber(
            userId,
            blockNumber
          )
        errorMsg = null
        blockNumberIndexed = true
        break
      } catch (e) {
        errorMsg = e.message
      } // Ignore all errors until MAX_RETRIES exceeded

      await utils.timeout(RETRY_TIMEOUT_MS)
    }

    // Error if indexed blockNumber but didn't find any replicaSet for user
    if (
      blockNumberIndexed &&
      (!replicaSet ||
        !replicaSet.hasOwnProperty('primaryId') ||
        !replicaSet.primaryId)
    ) {
      throw new Error(
        `${logPrefix} ERROR || Failed to retrieve user from UserReplicaSetManager after ${MAX_RETRIES} retries. Aborting.`
      )
    }

    // Error if failed to index target blockNumber
    if (!blockNumberIndexed) {
      throw new Error(
        `${logPrefix} ERROR || Web3 provider failed to index target blockNumber ${blockNumber} after ${MAX_RETRIES} retries. Aborting. Error ${errorMsg}`
      )
    }
  } else if (ensurePrimary && selfSpID) {
    /**
     * If ensurePrimary required but no blockNumber provided, poll URSM until returned primary = selfSpID
     * Error if still mismatched after specified timeout
     */

    // Will poll every second for 60 sec
    const MAX_RETRIES = 61
    const RETRY_TIMEOUT_MS = 1000 // 1 sec

    let errorMsg = null
    for (let retry = 1; retry <= MAX_RETRIES; retry++) {
      logger.info(
        `${logPrefix} retry #${retry}/${MAX_RETRIES} || time from start: ${
          Date.now() - start
        }. Polling until primaryEnsured.`
      )

      try {
        replicaSet =
          await libs.contracts.UserReplicaSetManagerClient.getUserReplicaSet(
            userId
          )

        errorMsg = null

        if (
          replicaSet &&
          replicaSet.hasOwnProperty('primaryId') &&
          replicaSet.primaryId === selfSpID
        ) {
          break
        }
      } catch (e) {
        errorMsg = e.message
      } // Ignore all errors until MAX_RETRIES exceeded

      await utils.timeout(RETRY_TIMEOUT_MS)
    }

    // Error if failed to retrieve replicaSet
    if (
      !replicaSet ||
      !replicaSet.hasOwnProperty('primaryId') ||
      !replicaSet.primaryId
    ) {
      throw new Error(
        `${logPrefix} ERROR || Failed to retrieve user from UserReplicaSetManager after ${MAX_RETRIES} retries. Aborting. Error ${errorMsg}`
      )
    }

    // Error if returned primary spID does not match self spID
    if (replicaSet.primaryId !== selfSpID) {
      throw new Error(
        `${logPrefix} ERROR || After ${MAX_RETRIES} retries, found different primary (${replicaSet.primaryId}) for user. Aborting.`
      )
    }
  } else {
    /**
     * If neither of above conditions are met, falls back to single chain call without polling
     */

    logger.info(
      `${logPrefix} ensurePrimary = false, fetching user replicaSet without retries`
    )

    let errorMsg = null
    try {
      replicaSet =
        await libs.contracts.UserReplicaSetManagerClient.getUserReplicaSet(
          userId
        )
    } catch (e) {
      errorMsg = e.message
    }

    if (
      !replicaSet ||
      !replicaSet.hasOwnProperty('primaryId') ||
      !replicaSet.primaryId
    ) {
      throw new Error(
        `${logPrefix} ERROR || Failed to retrieve user from UserReplicaSetManager. Aborting. Error ${errorMsg}`
      )
    }
  }

  const userReplicaSetSpIDs = [replicaSet.primaryId, ...replicaSet.secondaryIds]

  logger.info(
    `${logPrefix} completed in ${
      Date.now() - start
    }. userReplicaSetSpIDs = [${userReplicaSetSpIDs}]`
  )
  return userReplicaSetSpIDs
}

async function ensureValidSPMiddleware(req, res, next) {
  try {
    const { timestamp, signature, spID } = req.query
    if (!timestamp || !signature || !spID) {
      throw new Error(
        `Missing values: timestamp=${timestamp}, signature=${signature}, and/or spID=${spID}`
      )
    }

    await verifyRequesterIsValidSP({
      audiusLibs: req.app.get('audiusLibs'),
      spID,
      reqTimestamp: timestamp,
      reqSignature: signature
    })
  } catch (e) {
    return sendResponse(
      req,
      res,
      errorResponseUnauthorized(`Request unauthorized -- ${e.message}`)
    )
  }

  next()
}

// Regular expression to check if endpoint is a FQDN. https://regex101.com/r/kIowvx/2
function _isFQDN(url) {
  if (config.get('creatorNodeIsDebug')) return true
  const FQDN = new RegExp(
    /(?:^|[ \t])((https?:\/\/)?(?:localhost|[\w-]+(?:\.[\w-]+)+)(:\d+)?(\/\S*)?)/gm
  )
  return FQDN.test(url)
}

module.exports = {
  authMiddleware,
  ensurePrimaryMiddleware,
  ensureStorageMiddleware,
  ensureValidSPMiddleware,
  issueAndWaitForSecondarySyncRequests,
  syncLockMiddleware,
  getOwnEndpoint,
  getCreatorNodeEndpoints
}<|MERGE_RESOLUTION|>--- conflicted
+++ resolved
@@ -13,11 +13,8 @@
 const utils = require('./utils')
 const { hasEnoughStorageSpace } = require('./fileManager')
 const { getMonitors, MONITORS } = require('./monitors/monitors')
-<<<<<<< HEAD
 const { verifyRequesterIsValidSP } = require('./apiSigning')
-=======
 const BlacklistManager = require('./blacklistManager')
->>>>>>> d3d8ac2f
 
 /**
  * Ensure valid cnodeUser and session exist for provided session token
