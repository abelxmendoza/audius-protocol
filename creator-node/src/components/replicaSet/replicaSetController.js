--- conflicted
+++ resolved
@@ -63,16 +63,10 @@
 
   const walletPublicKeys = req.body.wallet // array
   const creatorNodeEndpoint = req.body.creator_node_endpoint // string
-<<<<<<< HEAD
-  const immediate = (req.body.immediate === true || req.body.immediate === 'true') // boolean - default false
-  const blockNumber = req.body.blockNumber // integer
-  const forceResync = (req.body.forceResync === true || req.body.forceResync === 'true') // boolean - default false
-=======
   const immediate = req.body.immediate === true || req.body.immediate === 'true' // boolean - default false
   const blockNumber = req.body.blockNumber // integer
   const forceResync =
     req.body.forceResync === true || req.body.forceResync === 'true' // boolean - default false
->>>>>>> 68d04a4b
 
   // Disable multi wallet syncs for now since in below redis logic is broken for multi wallet case
   if (walletPublicKeys.length === 0) {
@@ -96,9 +90,6 @@
    * Else, debounce + add sync to queue
    */
   if (immediate) {
-<<<<<<< HEAD
-    let errorObj = await processSync(serviceRegistry, walletPublicKeys, creatorNodeEndpoint, blockNumber, forceResync)
-=======
     const errorObj = await processSync(
       serviceRegistry,
       walletPublicKeys,
@@ -106,7 +97,6 @@
       blockNumber,
       forceResync
     )
->>>>>>> 68d04a4b
     if (errorObj) {
       return errorResponseServerError(errorObj)
     }
@@ -120,17 +110,6 @@
           `SyncRouteController - clear timeout of ${debounceTime}ms for ${wallet} at time ${Date.now()}`
         )
       }
-<<<<<<< HEAD
-      syncDebounceQueue[wallet] = setTimeout(
-        async function () {
-          // TODO sid - blockNumber is never consumed??
-          await enqueueSync({
-            serviceRegistry, walletPublicKeys: [wallet], creatorNodeEndpoint, blockNumber, forceResync
-          })
-          delete (syncDebounceQueue[wallet])
-        },
-        debounceTime
-=======
       syncDebounceQueue[wallet] = setTimeout(async function () {
         await enqueueSync({
           serviceRegistry,
@@ -143,7 +122,6 @@
       }, debounceTime)
       req.logger.info(
         `SyncRouteController - set timeout of ${debounceTime}ms for ${wallet} at time ${Date.now()}`
->>>>>>> 68d04a4b
       )
     }
   }
