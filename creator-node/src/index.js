'use strict'

const ON_DEATH = require('death')
const path = require('path')
const AudiusLibs = require('@audius/libs')
const RecurringSync = require('./recurringSync')

const initializeApp = require('./app')
const config = require('./config')
const { sequelize } = require('./models')
const { runMigrations } = require('./migrationManager')
const { logger } = require('./logging')
const BlacklistManager = require('./blacklistManager')
const { ipfs, ipfsLatest, logIpfsPeerIds } = require('./ipfsClient')

const exitWithError = (...msg) => {
  logger.error(...msg)
  process.exit(1)
}

const initAudiusLibs = async () => {
  const ethWeb3 = await AudiusLibs.Utils.configureWeb3(
    config.get('ethProviderUrl'),
    config.get('ethNetworkId'),
    /* requiresAccount */ false
  )
  const dataWeb3 = await AudiusLibs.Utils.configureWeb3(
    config.get('dataProviderUrl'),
    null,
    false
  )
  const discoveryProviderWhitelist = config.get('discoveryProviderWhitelist')
    ? new Set(config.get('discoveryProviderWhitelist').split(','))
    : null

  const audiusLibs = new AudiusLibs({
    ethWeb3Config: AudiusLibs.configEthWeb3(
      config.get('ethTokenAddress'),
      config.get('ethRegistryAddress'),
      ethWeb3,
      config.get('ethOwnerWallet')
    ),
    web3Config: {
      registryAddress: config.get('dataRegistryAddress'),
      useExternalWeb3: true,
      externalWeb3Config: {
        web3: dataWeb3,
        ownerWallet: config.get('delegateOwnerWallet')
      }
    },
    discoveryProviderConfig: AudiusLibs.configDiscoveryProvider(discoveryProviderWhitelist),
    isDebug: config.get('creatorNodeIsDebug')
  })
  await audiusLibs.init()
  return audiusLibs
}

const configFileStorage = () => {
  if (!config.get('storagePath')) {
    exitWithError('Must set storagePath to use for content repository.')
  }
  return (path.resolve('./', config.get('storagePath')))
}

<<<<<<< HEAD
const initIPFS = async () => {
  const ipfsAddr = config.get('ipfsHost')
  if (!ipfsAddr) {
    exitWithError('Must set ipfsAddr')
  }
  const ipfs = ipfsClient(ipfsAddr, config.get('ipfsPort'))
  const ipfsLatest = ipfsClientLatest({ host: ipfsAddr, port: config.get('ipfsPort'), protocol: 'http' })

  // initialize ipfs here
  const identity = await ipfs.id()
  // Pretty print the JSON obj with no filter fn (e.g. filter by string or number) and spacing of size 2
  logger.info(`Current IPFS Peer ID: ${JSON.stringify(identity, null, 2)}`)

  // init latest version of ipfs
  const identityLatest = await ipfsLatest.id()
  logger.info(`Current IPFS Peer ID (using latest version of ipfs client): ${JSON.stringify(identityLatest, null, 2)}`)

  return { ipfs, ipfsLatest }
}

const initRecurringSyncs = async () => {
  const recurringSync = new RecurringSync()
  await recurringSync.init()
}

=======
>>>>>>> ae062208
const runDBMigrations = async () => {
  try {
    logger.info('Executing database migrations...')
    await runMigrations()
    logger.info('Migrations completed successfully')
  } catch (err) {
    exitWithError('Error in migrations: ', err)
  }
}

const getMode = () => {
  const arg = process.argv[2]
  const modes = ['--run-migrations', '--run-app', '--run-all']
  if (!modes.includes(arg)) {
    return '--run-all'
  }
  return arg
}

const startApp = async () => {
  logger.info('Configuring service...')

  await config.asyncConfig()

  // fail if delegateOwnerWallet & delegatePrivateKey not present
  const delegateOwnerWallet = config.get('delegateOwnerWallet')
  const delegatePrivateKey = config.get('delegatePrivateKey')
  const spID = config.get('spID')
  console.log(`spID: ${spID} // typeof ${typeof (spID)}`)
  if (!delegateOwnerWallet || !delegatePrivateKey) {
    exitWithError('Cannot startup without delegateOwnerWallet and delegatePrivateKey')
  }

  const storagePath = configFileStorage()

  const mode = getMode()
  let appInfo

  if (mode === '--run-migrations') {
    await runDBMigrations()
    process.exit(0)
  } else {
    if (mode === '--run-all') {
      await runDBMigrations()
    }

    await logIpfsPeerIds()

    /** Run app */
    await BlacklistManager.blacklist(ipfs)

    const audiusLibs = (config.get('isUserMetadataNode')) ? null : await initAudiusLibs()
    logger.info('Initialized audius libs')

    /** if spID is 0, check if registered on chain and store locally */
    if (spID === 0 && audiusLibs) {
      const recoveredSpID = await audiusLibs.ethContracts.ServiceProviderFactoryClient.getServiceProviderIdFromEndpoint(
        config.get('creatorNodeEndpoint')
      )
      config.set('spID', recoveredSpID)
    }

    appInfo = initializeApp(config.get('port'), storagePath, ipfs, audiusLibs, BlacklistManager, ipfsLatest)

    // start recurring sync jobs
    await initRecurringSyncs()
  }

  // when app terminates, close down any open DB connections gracefully
  ON_DEATH((signal, error) => {
    // NOTE: log messages emitted here may be swallowed up if using the bunyan CLI (used by
    // default in `npm start` command). To see messages emitted after a kill signal, do not
    // use the bunyan CLI.
    logger.info('Shutting down db and express app...', signal, error)
    sequelize.close()
    if (appInfo) { appInfo.server.close() }
  })
}
startApp()<|MERGE_RESOLUTION|>--- conflicted
+++ resolved
@@ -62,34 +62,11 @@
   return (path.resolve('./', config.get('storagePath')))
 }
 
-<<<<<<< HEAD
-const initIPFS = async () => {
-  const ipfsAddr = config.get('ipfsHost')
-  if (!ipfsAddr) {
-    exitWithError('Must set ipfsAddr')
-  }
-  const ipfs = ipfsClient(ipfsAddr, config.get('ipfsPort'))
-  const ipfsLatest = ipfsClientLatest({ host: ipfsAddr, port: config.get('ipfsPort'), protocol: 'http' })
-
-  // initialize ipfs here
-  const identity = await ipfs.id()
-  // Pretty print the JSON obj with no filter fn (e.g. filter by string or number) and spacing of size 2
-  logger.info(`Current IPFS Peer ID: ${JSON.stringify(identity, null, 2)}`)
-
-  // init latest version of ipfs
-  const identityLatest = await ipfsLatest.id()
-  logger.info(`Current IPFS Peer ID (using latest version of ipfs client): ${JSON.stringify(identityLatest, null, 2)}`)
-
-  return { ipfs, ipfsLatest }
-}
-
 const initRecurringSyncs = async () => {
   const recurringSync = new RecurringSync()
   await recurringSync.init()
 }
 
-=======
->>>>>>> ae062208
 const runDBMigrations = async () => {
   try {
     logger.info('Executing database migrations...')
