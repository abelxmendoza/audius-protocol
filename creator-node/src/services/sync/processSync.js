--- conflicted
+++ resolved
@@ -20,9 +20,6 @@
  *    Secondaries have no knowledge of the current data state on primary, they simply replicate
  *    what they receive in each export.
  */
-<<<<<<< HEAD
-async function processSync (serviceRegistry, walletPublicKeys, creatorNodeEndpoint, blockNumber = null, forceResync = false) {
-=======
 async function processSync(
   serviceRegistry,
   walletPublicKeys,
@@ -30,7 +27,6 @@
   blockNumber = null,
   forceResync = false
 ) {
->>>>>>> 68d04a4b
   const { nodeConfig, redis } = serviceRegistry
 
   const FileSaveMaxConcurrency = nodeConfig.get(
@@ -79,11 +75,7 @@
       const cnodeUser = await models.CNodeUser.findOne({
         where: { walletPublicKey: walletPublicKeys[0] }
       })
-<<<<<<< HEAD
-      localMaxClockVal = (cnodeUser) ? cnodeUser.clock : -1
-=======
       localMaxClockVal = cnodeUser ? cnodeUser.clock : -1
->>>>>>> 68d04a4b
     }
 
     /**
