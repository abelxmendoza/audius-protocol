const Redis = require('ioredis')
const fs = require('fs-extra')
const path = require('path')
const contentDisposition = require('content-disposition')

const { logger: genericLogger } = require('../logging')
const { getRequestRange, formatContentRange } = require('../utils/requestRange')
const { uploadTempDiskStorage } = require('../fileManager')
const {
  handleResponse,
  sendResponse,
  successResponse,
  errorResponseBadRequest,
  errorResponseServerError,
  errorResponseNotFound,
  errorResponseForbidden,
  errorResponseRangeNotSatisfiable,
  errorResponseUnauthorized,
  handleResponseWithHeartbeat
} = require('../apiHelpers')
const { recoverWallet } = require('../apiSigning')

const models = require('../models')
const config = require('../config.js')
const redisClient = new Redis(config.get('redisPort'), config.get('redisHost'))
const {
  authMiddleware,
  ensurePrimaryMiddleware,
  syncLockMiddleware,
  issueAndWaitForSecondarySyncRequests,
  ensureStorageMiddleware
} = require('../middlewares')
const {
  getIPFSPeerId,
  ipfsSingleByteCat,
  ipfsStat,
  getAllRegisteredCNodes,
  findCIDInNetwork,
  timeout
} = require('../utils')
const ImageProcessingQueue = require('../ImageProcessingQueue')
const RehydrateIpfsQueue = require('../RehydrateIpfsQueue')
const DBManager = require('../dbManager')
const DiskManager = require('../diskManager')
const { ipfsAddImages } = require('../ipfsAdd')

const { promisify } = require('util')

const fsStat = promisify(fs.stat)

const FILE_CACHE_EXPIRY_SECONDS = 5 * 60
const BATCH_CID_ROUTE_LIMIT = 500
const BATCH_CID_EXISTS_CONCURRENCY_LIMIT = 50
const IMAGE_UPLOAD_IPFS_VERIFICATION_RETRY_COUNT = 5

/**
 * Helper method to stream file from file system on creator node
 * Serves partial content if specified using range requests
 * By default, checks path for file existence before proceeding
 * If not provided, checks fs stats for path
 */
const streamFromFileSystem = async (
  req,
  res,
  path,
  checkExistence = true,
  fsStats = null
) => {
  try {
<<<<<<< HEAD
    // If file cannot be found on disk, throw error
    if (!fs.existsSync(path)) {
      throw new Error(`File could not be found on disk, path=${path}`)
=======
    if (checkExistence) {
      // If file cannot be found on disk, throw error
      if (!fs.existsSync(path)) {
        throw new Error(`File could not be found on disk, path=${path}`)
      }
>>>>>>> d3d8ac2f
    }

    // Stream file from file system
    let fileStream

    const stat = fsStats || (await fsStat(path))
    // Add 'Accept-Ranges' if streamable
    if (req.params.streamable) {
      res.set('Accept-Ranges', 'bytes')
    }

    // If a range header is present, use that to create the readstream
    // otherwise, stream the whole file.
    const range = getRequestRange(req)

    // TODO - route doesn't support multipart ranges.
    if (stat && range) {
      let { start, end } = range
      if (end >= stat.size) {
        // Set "Requested Range Not Satisfiable" header and exit
        res.status(416)
        return sendResponse(
          req,
          res,
          errorResponseRangeNotSatisfiable('Range not satisfiable')
        )
      }

      // set end in case end is undefined or null
      end = end || stat.size - 1

      fileStream = fs.createReadStream(path, { start, end })

      // Add a content range header to the response
      res.set('Content-Range', formatContentRange(start, end, stat.size))
      res.set('Content-Length', end - start + 1)
      // set 206 "Partial Content" success status response code
      res.status(206)
    } else {
      fileStream = fs.createReadStream(path)
      res.set('Content-Length', stat.size)
    }

    await new Promise((resolve, reject) => {
      fileStream
        .on('open', () => fileStream.pipe(res))
        .on('end', () => {
          res.end()
          resolve()
        })
        .on('error', (e) => {
          reject(e)
        })
    })
  } catch (e) {
    // Unable to stream from file system. Throw a server error message
    throw e
  }
}

const getStoragePathQueryCacheKey = (path) => `storagePathQuery:${path}`

const logGetCIDDecisionTree = (decisionTree, req) => {
  try {
    req.logger.info(`[getCID] Decision Tree: ${JSON.stringify(decisionTree)}`)
  } catch (e) {
    console.error(`[getCID] Decision Tree - Failed to print: ${e.message}`)
  }
}

/**
 * Given a CID, return the appropriate file
 * 1. Check if file exists at expected storage path (current and legacy)
 * 1. If found, stream from FS
 * 2. Else, check if CID exists in DB. If not, return 404 error
 * 3. If exists in DB, fetch file from CN network, save to FS, and stream from FS
 * 4. If not avail in CN network, fetch file from IPFS and stream from IPFS
 * 5. If not avail in IPFS, respond with 400 server error
 */
const getCID = async (req, res) => {
  if (!(req.params && req.params.CID)) {
    return sendResponse(
      req,
      res,
      errorResponseBadRequest(`Invalid request, no CID provided`)
    )
  }

  const CID = req.params.CID
  const trackId = parseInt(req.query.trackId)

  const decisionTree = [{ stage: `BEGIN`, time: `${Date.now()}` }]
  const logPrefix = `[getCID] [CID=${CID}]`

  /**
   * Check if CID is servable from BlacklistManager; return error if not
   */
  let startMs = Date.now()
  const BlacklistManager = req.app.get('blacklistManager')
  const isServable = await BlacklistManager.isServable(CID, trackId)
  decisionTree.push({
    stage: `BLACKLIST_MANAGER_CHECK_IS_SERVABLE`,
    time: `${Date.now() - startMs}ms`
  })
  if (!isServable) {
    decisionTree.push({
      stage: `CID_IS_BLACKLISTED`
    })

    logGetCIDDecisionTree(decisionTree, req)
    return sendResponse(
      req,
      res,
      errorResponseForbidden(
        `${logPrefix} CID has been blacklisted by this node`
      )
    )
  }

  // Compute expected storagePath for CID
  let storagePath
  try {
    storagePath = DiskManager.computeFilePath(CID, false)
    decisionTree.push({
      stage: `COMPUTE_FILE_PATH_COMPLETE`
    })
  } catch (e) {
    decisionTree.push({
      stage: `COMPUTE_FILE_PATH_FAILURE`
    })
    logGetCIDDecisionTree(decisionTree, req)
    return sendResponse(
      req,
      res,
      errorResponseBadRequest(`${logPrefix} Invalid CID`)
    )
  }

  /**
   * Check if file exists on FS at storagePath
   * If found and not of file type, return error
   * If found and file type, continue
   * If not found, continue
   */
  startMs = Date.now()
  let fileFoundOnFS = false
  let fsStats
  try {
    /**
     * fs.stat returns instance of fs.stats class, used to check if exists, an dir vs file
     * Throws error if nothing found
     * https://nodejs.org/api/fs.html#fspromisesstatpath-options
     */
    fsStats = await fs.stat(storagePath)
    decisionTree.push({
      stage: `FS_STATS`,
      time: `${Date.now() - startMs}ms`
    })

    if (fsStats.isFile()) {
      decisionTree.push({
        stage: `CID_CONFIRMED_FILE`
      })
      fileFoundOnFS = true
    } else if (fsStats.isDirectory()) {
      decisionTree.push({
        stage: `CID_CONFIRMED_DIRECTORY`
      })
      logGetCIDDecisionTree(decisionTree, req)
      return sendResponse(
        req,
        res,
        errorResponseBadRequest('this dag node is a directory')
      )
    } else {
      decisionTree.push({
        stage: `CID_INVALID_TYPE`
      })
      logGetCIDDecisionTree(decisionTree, req)
      return sendResponse(
        req,
        res,
        errorResponseBadRequest('CID is of invalid file type')
      )
    }
  } catch (e) {
    decisionTree.push({
      stage: `FS_STATS_CID_NOT_FOUND`,
      time: `${Date.now() - startMs}ms`
    })
    // continue
  }

  /**
   * If not found on FS at storagePath, check legacyStoragePath
   */
  if (!fileFoundOnFS) {
    // Compute expected legacyStoragePath for CID
    let legacyStoragePath
    try {
      legacyStoragePath = DiskManager.computeLegacyFilePath(CID)
      decisionTree.push({
        stage: `COMPUTE_LEGACY_FILE_PATH_COMPLETE`
      })
    } catch (e) {
      decisionTree.push({
        stage: `COMPUTE_LEGACY_FILE_PATH_FAILURE`
      })
      logGetCIDDecisionTree(decisionTree, req)
      return sendResponse(
        req,
        res,
        errorResponseBadRequest(`${logPrefix} Invalid CID`)
      )
    }

    /**
     * Check if file exists on FS at legacyStoragePath
     * If found and not of file type, return error
     * If found and of type file, continue with legacyStoragePath
     * If not found, continue
     */
    startMs = Date.now()
    try {
      // Will throw if path does not exist
      // If exists, returns an instance of fs.stats class
      fsStats = await fs.stat(legacyStoragePath)
      decisionTree.push({
        stage: `FS_STATS_LEGACY_STORAGE_PATH`,
        time: `${Date.now() - startMs}ms`
      })

      if (fsStats.isFile()) {
        decisionTree.push({
          stage: `CID_CONFIRMED_FILE_LEGACY_STORAGE_PATH`
        })
        fileFoundOnFS = true
      } else if (fsStats.isDirectory()) {
        decisionTree.push({
          stage: `CID_CONFIRMED_DIRECTORY_LEGACY_STORAGE_PATH`
        })
        logGetCIDDecisionTree(decisionTree, req)
        return sendResponse(
          req,
          res,
          errorResponseBadRequest('this dag node is a directory')
        )
      } else {
        decisionTree.push({
          stage: `CID_INVALID_TYPE_LEGACY_STORAGE_PATH`
        })
        logGetCIDDecisionTree(decisionTree, req)
        return sendResponse(
          req,
          res,
          errorResponseBadRequest('CID is of invalid file type')
        )
      }
    } catch (e) {
      decisionTree.push({
        stage: `FS_STATS_LEGACY_STORAGE_PATH_CID_NOT_FOUND`,
        time: `${Date.now() - startMs}ms`
      })
      // continue
    }

    if (fileFoundOnFS) {
      storagePath = legacyStoragePath
    }
  }

  // If client has provided filename, set filename in header to be auto-populated in download prompt.
  if (req.query.filename) {
    res.setHeader('Content-Disposition', contentDisposition(req.query.filename))
  }

  // Set the CID cache-control so that client caches the response for 30 days
  res.setHeader('cache-control', 'public, max-age=2592000, immutable')

  /**
   * If file found on file system:
   * 1. add background task to rehydrate from disk to IPFS
   * 2. stream from FS
   */
  if (fileFoundOnFS) {
    /**
     * 1. add background task to rehydrate from disk to IPFS
     */
    startMs = Date.now()
    try {
      RehydrateIpfsQueue.addRehydrateIpfsFromFsIfNecessaryTask(
        CID,
        storagePath,
        {
          logContext: req.logContext
        }
      )
      decisionTree.push({
        stage: `ADD_REHYDRATE_IPFS_FROM_FS`,
        time: `${Date.now() - startMs}ms`
      })
    } catch (e) {
      decisionTree.push({
        stage: `ADD_REHYDRATE_IPFS_FROM_ERROR`,
        time: `${Date.now() - startMs}ms`,
        error: `${e.message}`
      })
    }

    /**
     * 2. stream from FS
     */
    startMs = Date.now()
    try {
      const fsStream = await streamFromFileSystem(
        req,
        res,
        storagePath,
        false,
        fsStats
      )
      decisionTree.push({
        stage: `STREAM_FROM_FILE_SYSTEM_COMPLETE`,
        time: `${Date.now() - startMs}ms`
      })
      logGetCIDDecisionTree(decisionTree, req)
      return fsStream
    } catch (e) {
      decisionTree.push({
        stage: `STREAM_FROM_FILE_SYSTEM_FAILED`,
        time: `${Date.now() - startMs}ms`
      })
    }
  }

  /**
   * If not found on FS, check if CID record is in DB, error if not found
   */
  startMs = Date.now()
  try {
    const queryResults = await models.File.findOne({
      where: {
        multihash: CID
      },
      order: [['clock', 'DESC']]
    })
    decisionTree.push({
      stage: `DB_CID_QUERY`,
      time: `${Date.now() - startMs}ms`
    })

    if (!queryResults) {
      decisionTree.push({
        stage: `DB_CID_QUERY_CID_NOT_FOUND`
      })
      logGetCIDDecisionTree(decisionTree, req)
      return sendResponse(
        req,
        res,
        errorResponseNotFound(
          `${logPrefix} No valid file found for provided CID`
        )
      )
    } else if (queryResults.type === 'dir') {
      decisionTree.push({
        stage: `DB_CID_QUERY_CONFIRMED_DIR`
      })
      logGetCIDDecisionTree(decisionTree, req)
      return sendResponse(
        req,
        res,
        errorResponseBadRequest('this dag node is a directory')
      )
    } else {
      decisionTree.push({
        stage: `DB_CID_QUERY_CID_FOUND`
      })
      // This should never happen, logging in case it does
      if (storagePath !== queryResults.storagePath) {
        req.logger.error(
          `${logPrefix} Found unexpected storagePath. Expected ${storagePath}, found ${queryResults.storagePath}.`
        )
      }
      storagePath = queryResults.storagePath
    }
  } catch (e) {
    decisionTree.push({
      stage: `DB_CID_QUERY_ERROR`,
      time: `${Date.now() - startMs}ms`,
      error: `${e.message}`
    })
    logGetCIDDecisionTree(decisionTree, req)
    return sendResponse(
      req,
      res,
      errorResponseServerError(`${logPrefix} DB query failed`)
    )
  }

  /**
   * If found in DB (means not found in FS):
   * 1. Attempt to retrieve file from network and save to file system
   * 2. If retrieved, stream from file system
   * 3. Else, continue
   */
  let blockStartMs = Date.now()
  try {
    startMs = Date.now()
    const libs = req.app.get('audiusLibs')
    const found = await findCIDInNetwork(
      storagePath,
      CID,
      req.logger,
      libs,
      trackId
    )
    if (!found) {
      throw new Error('Not found in network')
    }
    decisionTree.push({
      stage: `FIND_CID_IN_NETWORK_COMPLETE`,
      time: `${Date.now() - startMs}ms`
    })

    startMs = Date.now()
    const fsStream = await streamFromFileSystem(req, res, storagePath, false)
    decisionTree.push({
      stage: `STREAM_FROM_FILE_SYSTEM_AFTER_FIND_CID_IN_NETWORK_COMPLETE`,
      time: `${Date.now() - startMs}ms`
    })

    logGetCIDDecisionTree(decisionTree, req)
    return fsStream
  } catch (e) {
    decisionTree.push({
      stage: `FIND_CID_IN_NETWORK_ERROR`,
      time: `${Date.now() - blockStartMs}ms`,
      error: `${e.message}`
    })
    // continue
  }

  /**
   * If found in DB, but not file system or network:
   * 1. Check avail on IPFS
   * 2. If avail, stream from IPFS
   * 3. Else, error
   */
  blockStartMs = Date.now()
  try {
    // If the IPFS stat call fails or times out, an error is thrown
    startMs = Date.now()
    const stat = await ipfsStat(CID, req.logContext, 500 /** timeoutMs */)
    decisionTree.push({
      stage: `IPFS_STAT_COMPLETE`,
      time: `${Date.now() - startMs}ms`
    })

    // Add content length headers
    res.set('Accept-Ranges', 'bytes')

    // Stream file from ipfs if cat one byte takes under 500ms
    // If catReadableStream() promise is rejected, throw an error and stream from file system
    startMs = Date.now()
    await new Promise((resolve, reject) => {
      let stream
      // If a range header is present, use that to create the ipfs stream
      const range = getRequestRange(req)

      if (req.params.streamable && range) {
        let { start, end } = range
        if (end >= stat.size) {
          // Set "Requested Range Not Satisfiable" header and exit
          decisionTree.push({
            stage: `ERROR_REQUESTED_RANGE_NOT_SATISFIABLE`,
            time: `${Date.now() - startMs}ms`
          })
          logGetCIDDecisionTree(decisionTree, req)
          res.status(416)
          return sendResponse(
            req,
            res,
            errorResponseRangeNotSatisfiable('Range not satisfiable')
          )
        }

        // set end in case end is undefined or null
        end = end || stat.size - 1

        // Set length to be end - start + 1 so it matches behavior of fs.createReadStream
        startMs = Date.now()
        const length = end - start + 1
        stream = req.app
          .get('ipfsAPI')
          .catReadableStream(CID, { offset: start, length })
        // Add a content range header to the response
        res.set('Content-Range', formatContentRange(start, end, stat.size))
        res.set('Content-Length', end - start + 1)
        // set 206 "Partial Content" success status response code
        res.status(206)
        decisionTree.push({
          stage: `IPFS_CAT_READABLE_STREAM_PARTIAL_CONTENT_COMPLETE`,
          time: `${Date.now() - startMs}ms`
        })
      } else {
        stream = req.app.get('ipfsAPI').catReadableStream(CID)
        res.set('Content-Length', stat.size)
        decisionTree.push({
          stage: `IPFS_CAT_READABLE_STREAM_COMPLETE`,
          time: `${Date.now() - startMs}ms`
        })
      }

      startMs = Date.now()
      stream
        .on('data', (streamData) => {
          res.write(streamData)
        })
        .on('end', () => {
          res.end()
          decisionTree.push({
            stage: `STREAM_WRITE_COMPLETE`,
            time: `${Date.now() - startMs}ms`
          })
          logGetCIDDecisionTree(decisionTree, req)
          resolve()
        })
        .on('error', (e) => {
          decisionTree.push({
            stage: `STREAM_WRITE_ERROR`,
            time: `${Date.now() - startMs}ms`,
            val: `${e.message}`
          })
          logGetCIDDecisionTree(decisionTree, req)
          reject(e)
        })
    })
  } catch (e) {
    // Unset the cache-control header so that a bad response is not cached
    res.removeHeader('cache-control')

    decisionTree.push({
      stage: 'STREAM_FROM_IPFS_FAILURE',
      time: `${Date.now() - blockStartMs}ms`
    })

    logGetCIDDecisionTree(decisionTree, req)
    return sendResponse(req, res, errorResponseServerError(e.message))
  }
}

// Gets a CID in a directory, streaming from the filesystem if available and
// falling back to IPFS if not
const getDirCID = async (req, res) => {
  if (!(req.params && req.params.dirCID && req.params.filename)) {
    return sendResponse(
      req,
      res,
      errorResponseBadRequest(`Invalid request, no multihash provided`)
    )
  }

  // Do not act as a public gateway. Only serve IPFS files that are tracked by this creator node.
  const dirCID = req.params.dirCID
  const filename = req.params.filename
  const ipfsPath = `${dirCID}/${filename}`

  const cacheKey = getStoragePathQueryCacheKey(ipfsPath)

  let storagePath = await redisClient.get(cacheKey)
  if (!storagePath) {
    // Don't serve if not found in DB.
    // Query for the file based on the dirCID and filename
    const queryResults = await models.File.findOne({
      where: {
        dirMultihash: dirCID,
        fileName: filename
      },
      order: [['clock', 'DESC']]
    })
    if (!queryResults) {
      return sendResponse(
        req,
        res,
        errorResponseNotFound(
          `No valid file found for provided dirCID: ${dirCID} and filename: ${filename}`
        )
      )
    }
    storagePath = queryResults.storagePath
    redisClient.set(cacheKey, storagePath, 'EX', FILE_CACHE_EXPIRY_SECONDS)
  }

  // Lop off the last bit of the storage path (the child CID)
  // to get the parent storage path for IPFS rehydration
  const parentStoragePath = storagePath.split('/').slice(0, -1).join('/')

  redisClient.incr('ipfsStandaloneReqs')
  const totalStandaloneIpfsReqs = parseInt(
    await redisClient.get('ipfsStandaloneReqs')
  )
  req.logger.info(`IPFS Standalone Request - ${ipfsPath}`)
  req.logger.info(
    `IPFS Stats - Standalone Requests: ${totalStandaloneIpfsReqs}`
  )

  // Set the CID cache-control so that client cache the response for 30 days
  res.setHeader('cache-control', 'public, max-age=2592000, immutable')

  try {
    // Add rehydrate task to queue to be processed in background
    RehydrateIpfsQueue.addRehydrateIpfsFromFsIfNecessaryTask(
      dirCID,
      parentStoragePath,
      { logContext: req.logContext },
      filename
    )
    // Attempt to stream file to client.
    req.logger.info(`Retrieving ${storagePath} directly from filesystem`)
    return await streamFromFileSystem(req, res, storagePath)
  } catch (e) {
    req.logger.info(`Failed to retrieve ${storagePath} from FS`)

    // ugly nested try/catch but don't want findCIDInNetwork to stop execution of the rest of the route
    try {
      // CID is the file CID, parse it from the storagePath
      const CID = storagePath.split('/').slice(-1).join('')
      const libs = req.app.get('audiusLibs')
      await findCIDInNetwork(storagePath, CID, req.logger, libs)
      return await streamFromFileSystem(req, res, storagePath)
    } catch (e) {
      req.logger.error(
        `Error calling findCIDInNetwork for path ${storagePath}`,
        e
      )
    }
  }

  try {
    // For files not found on disk, attempt to stream from IPFS
    // Cat 1 byte of CID in ipfs to determine if file exists
    // If the request takes under 500ms, stream the file from ipfs
    // else if the request takes over 500ms, throw an error
    await ipfsSingleByteCat(ipfsPath, req.logContext, 500)

    await new Promise((resolve, reject) => {
      req.app
        .get('ipfsAPI')
        .catReadableStream(ipfsPath)
        .on('data', (streamData) => {
          res.write(streamData)
        })
        .on('end', () => {
          res.end()
          resolve()
        })
        .on('error', (e) => {
          reject(e)
        })
    })
  } catch (e) {
    // Unset the cache-control header so that a bad response is not cached
    res.removeHeader('cache-control')
    return sendResponse(req, res, errorResponseServerError(e.message))
  }
}

/**
 * Perform IPFS verification with retries
 *
 * Use retries because for some reason IPFS (very rarely) fails due to some non-deterministic error. Seems to be with the verification step; the files are correct.
 * Wait fixed timeout between each retry, hopefully addresses IPFS non-deterministic errors
 * @param {Object} req
 * @param {File[]} resizeResp resizeImage.js response; should be a File[] of resized images
 * @param {string} dirCID the directory CID from `resizeResp`
 * @param {number?} maxRetries the max number of retries for ipfs verification
 * @param {boolean?} enableIPFSAdd flag to enable or disable ipfs daemon add
 */
const _dirCIDIPFSVerificationWithRetries = async function (
  req,
  resizeResp,
  dirCID,
  maxRetries = IMAGE_UPLOAD_IPFS_VERIFICATION_RETRY_COUNT,
  enableIPFSAdd = false
) {
  const ipfsAddContent = await _generateIpfsAddContent(resizeResp, dirCID)

  // Re-compute dirCID from all image files to ensure it matches dirCID returned above
  await _addToIpfsWithRetries({
    content: ipfsAddContent,
    enableIPFSAdd,
    dirCID,
    retriesLeft: maxRetries,
    maxRetries,
    logContext: req.logContext
  })
}

/**
 * Helper fn to generate the input for `ipfsAddImages()`
 * @param {File[]} resizeResp resizeImage.js response; should be a File[] of resized images
 * @param {string} dirCID the directory CID from `resizeResp`
 * @returns {Object[]} follows the structure [{path: <string>, cid: <string>}, ...] with the same number of elements
 * as the size of `resizeResp`
 */
async function _generateIpfsAddContent(resizeResp, dirCID) {
  const ipfsAddContent = []
  try {
    await Promise.all(
      resizeResp.files.map(async function (file) {
        const fileBuffer = await fs.readFile(file.storagePath)
        ipfsAddContent.push({
          path: file.sourceFile,
          content: fileBuffer
        })
      })
    )
  } catch (e) {
    throw new Error(`Failed to build ipfs add array for dirCID ${dirCID} ${e}`)
  }

  return ipfsAddContent
}

/**
 * Helper fn that recurisvely calls itself `maxRetries` amount of times. Will throw if inconsistency still
 * occurs after `maxRetries` attempts.
 * @param {Object[]} content content to add to ipfs. Has the structure [{path: <string>, content: <Buffer>}, ...]
 * @param {boolean} enableIPFSAdd flag to enable adding to ipfs daemon
 * @param {string} dirCID the directory CID from `resizeResp`
 * @param {number} retriesLeft the number of retires left for ipfs verification
 * @param {number} maxRetries the max number of retries for ipfs verification
 * @param {Object} logContext
 */
async function _addToIpfsWithRetries({
  content,
  enableIPFSAdd,
  dirCID,
  retriesLeft,
  maxRetries,
  logContext
}) {
  const logger = genericLogger.child(logContext)

  const ipfsAddRespArr = await ipfsAddImages(
    content,
    {
      pin: false,
      onlyHash: true,
      timeout: 1000
    },
    logContext,
    enableIPFSAdd
  )

  // Ensure actual and expected dirCIDs match
  const ipfsAddRetryDirCID =
    ipfsAddRespArr[ipfsAddRespArr.length - 1].cid.toString()
  if (ipfsAddRetryDirCID !== dirCID) {
    if (--retriesLeft > 0) {
      logger.warn(
        `Image file validation failed - dirCIDs do not match for dirCID=${dirCID} ipfsAddRetryDirCID=${ipfsAddRetryDirCID}. ${retriesLeft} retries remaining out of ${maxRetries}. Retrying...`
      )
      // If the only hash logic fails on first attempt, successive only hash logic attempts will produce the same results. At this point, add to ipfs
      await _addToIpfsWithRetries({
        content,
        enableIPFSAdd: true,
        dirCID,
        retriesLeft,
        maxRetries,
        logContext,
        logger
      })
    } else {
      const errMsg = `Image file validation failed - dirCIDs do not match for dirCID=${dirCID} ipfsAddRetryDirCID=${ipfsAddRetryDirCID}. Failed after all ${maxRetries} retries.`
      logger.error(errMsg)
      throw new Error(errMsg)
    }
  }
}

module.exports = function (app) {
  /**
   * TODO: Eventually deprecate '/track_content_status'
   */
  app.get(
    ['/track_content_status', '/async_processing_status'],
    handleResponse(async (req, res) => {
      const AsyncProcessingQueue =
        req.app.get('serviceRegistry').asyncProcessingQueue

      const redisKey = AsyncProcessingQueue.constructAsyncProcessingKey(
        req.query.uuid
      )
      const value = (await redisClient.get(redisKey)) || '{}'

      return successResponse(JSON.parse(value))
    })
  )

  /**
   * Store image in multiple-resolutions on disk + DB and make available via IPFS
   */
  app.post(
    '/image_upload',
    authMiddleware,
    ensurePrimaryMiddleware,
    ensureStorageMiddleware,
    syncLockMiddleware,
    uploadTempDiskStorage.single('file'),
    handleResponseWithHeartbeat(async (req, res) => {
      if (
        !req.body.square ||
        !(req.body.square === 'true' || req.body.square === 'false')
      ) {
        return errorResponseBadRequest(
          'Must provide square boolean param in request body'
        )
      }
      if (!req.file) {
        return errorResponseBadRequest(
          'Must provide image file in request body.'
        )
      }

      const routestart = Date.now()
      const imageBufferOriginal = req.file.path
      const originalFileName = req.file.originalname
      const cnodeUserUUID = req.session.cnodeUserUUID

      // Resize the images and add them to IPFS and filestorage
      let resizeResp
      try {
        if (req.body.square === 'true') {
          resizeResp = await ImageProcessingQueue.resizeImage({
            file: imageBufferOriginal,
            fileName: originalFileName,
            sizes: {
              '150x150.jpg': 150,
              '480x480.jpg': 480,
              '1000x1000.jpg': 1000
            },
            square: true,
            logContext: req.logContext
          })
        } /** req.body.square == 'false' */ else {
          resizeResp = await ImageProcessingQueue.resizeImage({
            file: imageBufferOriginal,
            fileName: originalFileName,
            sizes: {
              '640x.jpg': 640,
              '2000x.jpg': 2000
            },
            square: false,
            logContext: req.logContext
          })
        }

        req.logger.debug('ipfs add resp', resizeResp)
      } catch (e) {
        return errorResponseServerError(e)
      }

      const dirCID = resizeResp.dir.dirCID

      // Ensure image files written to disk match dirCID returned from resizeImage
      await _dirCIDIPFSVerificationWithRetries(req, resizeResp, dirCID)

      // Record image file entries in DB
      const transaction = await models.sequelize.transaction()
      try {
        // Record dir file entry in DB
        const createDirFileQueryObj = {
          multihash: dirCID,
          sourceFile: null,
          storagePath: resizeResp.dir.dirDestPath,
          type: 'dir' // TODO - replace with models enum
        }
        await DBManager.createNewDataRecord(
          createDirFileQueryObj,
          cnodeUserUUID,
          models.File,
          transaction
        )

        // Record all image res file entries in DB
        // Must be written sequentially to ensure clock values are correctly incremented and populated
        for (const file of resizeResp.files) {
          const createImageFileQueryObj = {
            multihash: file.multihash,
            sourceFile: file.sourceFile,
            storagePath: file.storagePath,
            type: 'image', // TODO - replace with models enum
            dirMultihash: dirCID,
            fileName: file.sourceFile.split('/').slice(-1)[0]
          }
          await DBManager.createNewDataRecord(
            createImageFileQueryObj,
            cnodeUserUUID,
            models.File,
            transaction
          )
        }

        req.logger.info(`route time = ${Date.now() - routestart}`)
        await transaction.commit()
      } catch (e) {
        await transaction.rollback()
        return errorResponseServerError(e)
      }

      // Must be awaitted and cannot be try-catched, ensuring that error from inside this rejects request
      await issueAndWaitForSecondarySyncRequests(req)

      return successResponse({ dirCID })
    })
  )

  app.get(
    '/ipfs_peer_info',
    handleResponse(async (req, res) => {
      const ipfs = req.app.get('ipfsAPI')
      const ipfsIDObj = await getIPFSPeerId(ipfs)
      if (req.query.caller_ipfs_id) {
        try {
          req.logger.info(`Connection to ${req.query.caller_ipfs_id}`)
          await ipfs.swarm.connect(req.query.caller_ipfs_id)
        } catch (e) {
          if (!e.message.includes('dial to self')) {
            req.logger.error(e)
          }
        }
      }
      return successResponse(ipfsIDObj)
    })
  )

  /**
   * Serve IPFS data hosted by creator node and create download route using query string pattern
   * `...?filename=<file_name.mp3>`.
   * @param req
   * @param req.query
   * @param {string} req.query.filename filename to set as the content-disposition header
   * @param {boolean} req.query.fromFS whether or not to retrieve directly from the filesystem and
   * rehydrate IPFS asynchronously
   * @dev This route does not handle responses by design, so we can pipe the response to client.
   * TODO: It seems like handleResponse does work with piped responses, as seen from the track/stream endpoint.
   */
  app.get('/ipfs/:CID', getCID)

  /**
   * Serve images hosted by creator node on IPFS.
   * @param req
   * @param req.query
   * @param {string} req.query.filename the actual filename to retrieve w/in the IPFS directory (e.g. 480x480.jpg)
   * @param {boolean} req.query.fromFS whether or not to retrieve directly from the filesystem and
   * rehydrate IPFS asynchronously
   * @dev This route does not handle responses by design, so we can pipe the gateway response.
   * TODO: It seems like handleResponse does work with piped responses, as seen from the track/stream endpoint.
   */
  app.get('/ipfs/:dirCID/:filename', getDirCID)

  /**
   * Serves information on existence of given cids
   * @param req
   * @param req.body
   * @param {string[]} req.body.cids the cids to check existence for, these cids can also be directories
   * @dev This route can have a large number of CIDs as input, therefore we use a POST request.
   */
  app.post(
    '/batch_cids_exist',
    handleResponse(async (req, res) => {
      const { cids } = req.body

      if (cids && cids.length > BATCH_CID_ROUTE_LIMIT) {
        return errorResponseBadRequest(
          `Too many CIDs passed in, limit is ${BATCH_CID_ROUTE_LIMIT}`
        )
      }

      const queryResults = await models.File.findAll({
        attributes: ['multihash', 'storagePath'],
        raw: true,
        where: {
          multihash: {
            [models.Sequelize.Op.in]: cids
          }
        }
      })

      const cidExists = {}

      // Check if hash exists in disk in batches (to limit concurrent load)
      for (
        let i = 0;
        i < queryResults.length;
        i += BATCH_CID_EXISTS_CONCURRENCY_LIMIT
      ) {
        const batch = queryResults.slice(
          i,
          i + BATCH_CID_EXISTS_CONCURRENCY_LIMIT
        )
        const exists = await Promise.all(
          batch.map(({ storagePath }) => fs.pathExists(storagePath))
        )
        batch.map(({ multihash }, idx) => {
          cidExists[multihash] = exists[idx]
        })

        await timeout(250)
      }

      const cidExistanceMap = {
        cids: cids.map((cid) => ({ cid, exists: cidExists[cid] || false }))
      }

      return successResponse(cidExistanceMap)
    })
  )

  /**
   * Serves information on existence of given image cids
   * @param req
   * @param req.body
   * @param {string[]} req.body.cids the cids to check existence for, these cids should be directories containing original.jpg
   * @dev This route can have a large number of CIDs as input, therefore we use a POST request.
   */
  app.post(
    '/batch_image_cids_exist',
    handleResponse(async (req, res) => {
      const { cids } = req.body

      if (cids && cids.length > BATCH_CID_ROUTE_LIMIT) {
        return errorResponseBadRequest(
          `Too many CIDs passed in, limit is ${BATCH_CID_ROUTE_LIMIT}`
        )
      }

      const queryResults = await models.File.findAll({
        attributes: ['dirMultihash', 'storagePath'],
        raw: true,
        where: {
          dirMultihash: {
            [models.Sequelize.Op.in]: cids
          },
          fileName: 'original.jpg'
        }
      })

      const cidExists = {}

      // Check if hash exists in disk in batches (to limit concurrent load)
      for (
        let i = 0;
        i < queryResults.length;
        i += BATCH_CID_EXISTS_CONCURRENCY_LIMIT
      ) {
        const batch = queryResults.slice(
          i,
          i + BATCH_CID_EXISTS_CONCURRENCY_LIMIT
        )
        const exists = await Promise.all(
          batch.map(({ storagePath }) => fs.pathExists(storagePath))
        )
        batch.map(({ dirMultihash }, idx) => {
          cidExists[dirMultihash] = exists[idx]
        })

        await timeout(250)
      }

      const cidExistanceMap = {
        cids: cids.map((cid) => ({ cid, exists: cidExists[cid] || false }))
      }

      return successResponse(cidExistanceMap)
    })
  )

  /**
   * Serve file from FS given a storage path
   * This is a cnode-cnode only route, not to be consumed by clients. It has auth restrictions to only
   * allow calls from cnodes with delegateWallets registered on chain
   * @dev No handleResponse around this route because it doesn't play well with our route handling abstractions,
   * same as the /ipfs route
   * @param req.query.filePath the fs path for the file. should be full path including leading /file_storage
   * @param req.query.delegateWallet the wallet address that signed this request
   * @param req.query.timestamp the timestamp when the request was made
   * @param req.query.signature the hashed signature of the object {filePath, delegateWallet, timestamp}
   * @param {string?} req.query.trackId the trackId of the requested file lookup
   */
  app.get('/file_lookup', async (req, res) => {
    const BlacklistManager = req.app.get('blacklistManager')
    const { filePath, timestamp, signature } = req.query
    let { delegateWallet, trackId } = req.query
    delegateWallet = delegateWallet.toLowerCase()
    trackId = parseInt(trackId)

    // no filePath passed in
    if (!filePath)
      return sendResponse(
        req,
        res,
        errorResponseBadRequest(`Invalid request, no path provided`)
      )

    // check that signature is correct and delegateWallet is registered on chain
    const recoveredWallet = recoverWallet(
      { filePath, delegateWallet, timestamp },
      signature
    ).toLowerCase()
    const libs = req.app.get('audiusLibs')
    const creatorNodes = await getAllRegisteredCNodes(libs)
    const foundDelegateWallet = creatorNodes.some(
      (node) => node.delegateOwnerWallet.toLowerCase() === recoveredWallet
    )
    if (recoveredWallet !== delegateWallet || !foundDelegateWallet) {
      return sendResponse(
        req,
        res,
        errorResponseUnauthorized(`Invalid wallet signature`)
      )
    }
    const filePathNormalized = path.normalize(filePath)

    // check that the regex works and verify it's not blacklisted
    const matchObj = DiskManager.extractCIDsFromFSPath(filePathNormalized)
    if (!matchObj)
      return sendResponse(
        req,
        res,
        errorResponseBadRequest(`Invalid filePathNormalized provided`)
      )

    const { outer, inner } = matchObj
    let isServable = await BlacklistManager.isServable(outer, trackId)
    if (!isServable) {
      return sendResponse(
        req,
        res,
        errorResponseForbidden(
          `CID=${outer} has been blacklisted by this node.`
        )
      )
    }

    res.setHeader('Content-Disposition', contentDisposition(outer))

    // inner will only be set for image dir CID
    // if there's an inner CID, check if CID is blacklisted and set content disposition header
    if (inner) {
      isServable = await BlacklistManager.isServable(inner, trackId)
      if (!isServable) {
        return sendResponse(
          req,
          res,
          errorResponseForbidden(
            `CID=${inner} has been blacklisted by this node.`
          )
        )
      }
      res.setHeader('Content-Disposition', contentDisposition(inner))
    }

    try {
      return await streamFromFileSystem(req, res, filePathNormalized)
    } catch (e) {
      return sendResponse(
        req,
        res,
        errorResponseNotFound(`File with path not found`)
      )
    }
  })
}

module.exports.getCID = getCID
module.exports.streamFromFileSystem = streamFromFileSystem<|MERGE_RESOLUTION|>--- conflicted
+++ resolved
@@ -67,17 +67,11 @@
   fsStats = null
 ) => {
   try {
-<<<<<<< HEAD
-    // If file cannot be found on disk, throw error
-    if (!fs.existsSync(path)) {
-      throw new Error(`File could not be found on disk, path=${path}`)
-=======
     if (checkExistence) {
       // If file cannot be found on disk, throw error
       if (!fs.existsSync(path)) {
         throw new Error(`File could not be found on disk, path=${path}`)
       }
->>>>>>> d3d8ac2f
     }
 
     // Stream file from file system
