--- conflicted
+++ resolved
@@ -39,7 +39,9 @@
 const { getCID, streamFromFileSystem } = require('./files')
 const { decode } = require('../hashids.js')
 const RehydrateIpfsQueue = require('../RehydrateIpfsQueue')
-const { handleTrackHandOff } = require('../components/tracks/tracksComponentService')
+const {
+  handleTrackHandOff
+} = require('../components/tracks/tracksComponentService')
 const { FileProcessingQueue } = require('../FileProcessingQueue')
 const DBManager = require('../dbManager')
 const { generateListenTimestampAndSignature } = require('../apiSigning.js')
@@ -100,19 +102,7 @@
 
     // If the entire upload is done, add a transcode task to the worker queue
     if (parseInt(req.headers.filesize) === resp.getHeaders()['upload-offset']) {
-<<<<<<< HEAD
-      await FileProcessingQueue.addTrackContentUploadTask(
-        {
-          logContext: req.logContext,
-          req: {
-            fileName: storedFileName,
-            fileDir,
-            fileDestination: fileDir,
-            session: {
-              cnodeUserUUID: req.session.cnodeUserUUID
-            }
-=======
-      await FileProcessingQueue.addTranscodeTask({
+      await FileProcessingQueue.addTrackContentUploadTask({
         logContext: req.logContext,
         req: {
           fileName: storedFileName,
@@ -120,7 +110,6 @@
           fileDestination: fileDir,
           session: {
             cnodeUserUUID: req.session.cnodeUserUUID
->>>>>>> f72f0b81
           }
         }
       })
@@ -215,12 +204,10 @@
         return errorResponseBadRequest(req.fileSizeError || req.fileFilterError)
       }
 
-<<<<<<< HEAD
-    let handOffTrack = false
-    const isTranscodeQueueAvailable = false // await TranscodingQueue.isAvailable()
-    if (isTranscodeQueueAvailable) {
-      await FileProcessingQueue.addTrackContentUploadTask(
-        {
+      let handOffTrack = false
+      const isTranscodeQueueAvailable = false // await TranscodingQueue.isAvailable()
+      if (isTranscodeQueueAvailable) {
+        await FileProcessingQueue.addTrackContentUploadTask({
           logContext: req.logContext,
           req: {
             fileName: req.fileName,
@@ -231,12 +218,10 @@
             },
             handOffTrack
           }
-        }
-      )
-    } else {
-      handOffTrack = true
-      handleTrackHandOff(
-        {
+        })
+      } else {
+        handOffTrack = true
+        handleTrackHandOff({
           logContext: req.logContext,
           fileName: req.fileName,
           fileDir: req.fileDir,
@@ -245,12 +230,12 @@
           headers: req.headers,
           libs: req.app.get('audiusLibs'),
           handOffTrack: true
-        }
-      )
-    }
-
-    return successResponse({ uuid: req.logContext.requestID })
-  }))
+        })
+      }
+
+      return successResponse({ uuid: req.logContext.requestID })
+    })
+  )
 
   /**
    * TODO: (Needs to)
@@ -259,59 +244,66 @@
    * - upload the file (DONE)
    * - submit transcode and segment request
    */
-  app.post('/transcode_and_segment', handleTrackContentUpload, /* important middleware ... */ handleResponse(async (req, res) => {
-    await FileProcessingQueue.addTranscodeAndSegmentTask(
-      {
-=======
-      await FileProcessingQueue.addTranscodeTask({
->>>>>>> f72f0b81
-        logContext: req.logContext,
-        req: {
-          fileName: req.fileName,
-          fileDir: req.fileDir,
-          uuid: req.logContext.requestID,
-          handOffTrack: true
-        }
-<<<<<<< HEAD
-      },
-      req.app.get('audiusLibs')
-    )
-    // TODO: hm... make sure this is ths same request id during this entire flow
-    return successResponse({ uuid: req.logContext.requestID })
-  }))
-=======
-      })
+  app.post(
+    '/transcode_and_segment',
+    handleTrackContentUpload,
+    /* important middleware ... */ handleResponse(async (req, res) => {
+      await FileProcessingQueue.addTranscodeAndSegmentTask(
+        {
+          logContext: req.logContext,
+          req: {
+            fileName: req.fileName,
+            fileDir: req.fileDir,
+            uuid: req.logContext.requestID,
+            handOffTrack: true
+          }
+        },
+        req.app.get('audiusLibs')
+      )
+      // TODO: hm... make sure this is ths same request id during this entire flow
       return successResponse({ uuid: req.logContext.requestID })
     })
   )
->>>>>>> f72f0b81
 
   /**
    * TODO: (Needs to)
    * - validate requester is a valid SP
    */
-  app.get('/transcode_and_segment', /* important middleware ... */ async (req, res) => {
-    const fileName = req.query.fileName
-    const fileType = req.query.fileType
-
-    if (!fileName || !fileType) {
-      return errorResponseBadRequest(`No provided filename=${fileName} or fileType=${fileType}`)
+  app.get(
+    '/transcode_and_segment',
+    /* important middleware ... */ async (req, res) => {
+      const fileName = req.query.fileName
+      const fileType = req.query.fileType
+
+      if (!fileName || !fileType) {
+        return errorResponseBadRequest(
+          `No provided filename=${fileName} or fileType=${fileType}`
+        )
+      }
+
+      let pathToFile
+      let basePath = getTmpTrackUploadArtifactsWithCIDInPath(
+        req.query.cidInPath
+      )
+      if (fileType === 'transcode') {
+        pathToFile = path.join(basePath, fileName)
+      } else if (fileType === 'segment') {
+        pathToFile = path.join(basePath, 'segments', fileName)
+      }
+
+      try {
+        return await streamFromFileSystem(req, res, pathToFile)
+      } catch (e) {
+        return sendResponse(
+          req,
+          res,
+          errorResponseServerError(
+            `Could not serve content, error=${e.toString()}`
+          )
+        )
+      }
     }
-
-    let pathToFile
-    let basePath = getTmpTrackUploadArtifactsWithCIDInPath(req.query.cidInPath)
-    if (fileType === 'transcode') {
-      pathToFile = path.join(basePath, fileName)
-    } else if (fileType === 'segment') {
-      pathToFile = path.join(basePath, 'segments', fileName)
-    }
-
-    try {
-      return await streamFromFileSystem(req, res, pathToFile)
-    } catch (e) {
-      return sendResponse(req, res, errorResponseServerError(`Could not serve content, error=${e.toString()}`))
-    }
-  })
+  )
 
   /**
    * upload track segment files and make avail - will later be associated with Audius track
