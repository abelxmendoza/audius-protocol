--- conflicted
+++ resolved
@@ -56,10 +56,7 @@
     syncLockMiddleware,
     handleTrackContentUpload,
     handleResponse(async (req, res) => {
-<<<<<<< HEAD
       // TODO: make into component
-=======
->>>>>>> d3d8ac2f
       const AsyncProcessingQueue =
         req.app.get('serviceRegistry').asyncProcessingQueue
 
@@ -68,7 +65,6 @@
         return errorResponseBadRequest(req.fileSizeError || req.fileFilterError)
       }
 
-<<<<<<< HEAD
       const isTranscodeQueueAvailable = await TranscodingQueue.isAvailable()
 
       if (isTranscodeQueueAvailable) {
@@ -81,16 +77,6 @@
             session: {
               cnodeUserUUID: req.session.cnodeUserUUID
             }
-=======
-      await AsyncProcessingQueue.addTrackContentUploadTask({
-        logContext: req.logContext,
-        req: {
-          fileName: req.fileName,
-          fileDir: req.fileDir,
-          fileDestination: req.file.destination,
-          session: {
-            cnodeUserUUID: req.session.cnodeUserUUID
->>>>>>> d3d8ac2f
           }
         })
       } else {
