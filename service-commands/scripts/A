#!/usr/bin/env python3.9
"""Script to help with deployment of audius nodes"""

import argparse
import os
import subprocess
import sys

DEFAULT_PROTOCOL_DIR = os.path.join(os.path.dirname(__file__), "../../")
PROTOCOL_DIR = os.getenv("PROTOCOL_DIR", DEFAULT_PROTOCOL_DIR)


def create_instance(provider, image, disk_size, machine_type, name):
    """Create instance with provided options"""
<<<<<<< HEAD
    subprocess.run([
        "bash",
        f"{PROTOCOL_DIR}/service-commands/scripts/create-instance.sh",
        *(["-p", provider] if provider else []),
        *(["-i", image] if image else []),
        *(["-d", disk_size] if disk_size else []),
        *(["-m", machine_type] if machine_type else []),
        name,
    ])


def setup(provider, service, user, config, fast, protocol_git_ref, client_git_ref, name, assume_yes):
    """Setup a environment suitable for development on a remote machine"""
    subprocess.run([
        "bash",
        f"{PROTOCOL_DIR}/service-commands/scripts/setup-instance.sh",
        *(["-p", provider] if provider else []),
        *(["-u", user] if user else []),
        *(["-c", config] if config else []),
        *(["-r", protocol_git_ref] if protocol_git_ref else []),
        *(["-l", client_git_ref] if client_git_ref else []),
        *(["-f"] if fast else []),
        *(["-y"] if assume_yes else []),
        service,
        name,
    ])
=======
    subprocess.run(
        [
            "bash",
            f"{PROTOCOL_DIR}/service-commands/scripts/create-instance.sh",
            *(["-p", provider] if provider else []),
            *(["-i", image] if image else []),
            *(["-d", disk_size] if disk_size else []),
            *(["-m", machine_type] if machine_type else []),
            name,
        ],
        check=False,
    )


def setup(
    provider, service, user, config, fast, protocol_git_ref, client_git_ref, name
):
    """Setup a environment suitable for development on a remote machine"""
    subprocess.run(
        [
            "bash",
            f"{PROTOCOL_DIR}/service-commands/scripts/setup-instance.sh",
            *(["-p", provider] if provider else []),
            *(["-u", user] if user else []),
            *(["-c", config] if config else []),
            *(["-r", protocol_git_ref] if protocol_git_ref else []),
            *(["-l", client_git_ref] if client_git_ref else []),
            *(["-f"] if fast else []),
            service,
            name,
        ],
        check=False,
    )
>>>>>>> f15031fd


def setup_js(options):
    subprocess.run(
        [
            "node",
            f"{PROTOCOL_DIR}/service-commands/scripts/setup.js",
            *options,
        ],
        check=False,
    )


def seed(options):
    subprocess.run(
        [
            "node",
            f"{PROTOCOL_DIR}/service-commands/scripts/seed.js",
            *options,
        ],
        check=False,
    )


def main():
    parser = argparse.ArgumentParser(exit_on_error=False)

    subparser = parser.add_subparsers(
        title="operations",
        dest="operation",
        required=True,
    )

    parser_create_instance = subparser.add_parser(
        "create-instance",
        help="create instance on azure/gcp with specified options",
    )

    parser_create_instance.add_argument(
        "--provider",
        choices=["azure", "gcp"],
        help="the provider to create the instance on (default: gcp)",
    )

    parser_create_instance.add_argument(
        "--image",
        type=str,
        help="image to use for creating the instance; use the format project=<project>,(family=<family>|image=<image>) for specifying images on gcp (defaults: UbuntuLTS (azure), project=ubuntu-os-cloud,family=ubuntu-2004-lts (gcp))",
    )

    parser_create_instance.add_argument(
        "--disk-size",
        help="size of disk in gb to use for the instance (default: 256GB)",
    )

    parser_create_instance.add_argument(
        "--machine-type",
        type=str,
        help="machine type to use for the instance (defaults: Standard_F8s_v2 (azure), n2-custom-12-24576 (gcp))",
    )

    parser_create_instance.add_argument(
        "name",
        help="name to assign to the created instance",
    )

    parser_setup = subparser.add_parser(
        "setup",
        help="setup specified service on a remote machine",
    )

    parser_setup.add_argument(
        "--provider",
        choices=["azure", "gcp"],
        help="provider on which the remote machine exists (default: gcp)",
    )

    parser_setup.add_argument(
        "--user",
        help="user to login as (default: ubuntu)",
    )

    parser_setup.add_argument(
        "--config",
        help="audius-cli config to use (only used for creator-node and discovery-provider)",
    )

    parser_setup.add_argument(
        "--fast",
        action="store_true",
        help="expect instance to be using prebaked dev image (only used for remote-dev and only supported on gcp)",
    )

    parser_setup.add_argument(
        "-y",
        "--assume-yes",
        action="store_true",
        help="provision without requiring manual confirmation",
    )

    parser_setup.add_argument(
        "--protocol-git-ref",
        help="git ref to use for audius-protocol (only used for remote-dev) (default: master)",
    )

    parser_setup.add_argument(
        "--client-git-ref",
        help="git ref to use for audius-client (only used for remote-dev) (default: master)",
    )

    parser_setup.add_argument(
        "service",
        choices=["creator-node", "discovery-provider", "remote-dev"],
        help="service to setup on the remote machine",
    )

    parser_setup.add_argument(
        "name",
        help="name of machine on which to setup the service",
    )

    try:
        args = parser.parse_args()

        if args.operation == "create-instance":
            create_instance(
                args.provider,
                args.image,
                args.disk_size,
                args.machine_type,
                args.name,
            )
        elif args.operation == "setup":
            setup(
                args.provider,
                args.service,
                args.user,
                args.config,
                args.fast,
                args.protocol_git_ref,
                args.client_git_ref,
                args.name,
                args.assume_yes,
            )
    except argparse.ArgumentError:
        if sys.argv[1] == "seed":
            options = sys.argv[2:]
            seed(options)
        else:
            options = sys.argv[1:]
            setup_js(options)


if __name__ == "__main__":
    main()<|MERGE_RESOLUTION|>--- conflicted
+++ resolved
@@ -12,34 +12,6 @@
 
 def create_instance(provider, image, disk_size, machine_type, name):
     """Create instance with provided options"""
-<<<<<<< HEAD
-    subprocess.run([
-        "bash",
-        f"{PROTOCOL_DIR}/service-commands/scripts/create-instance.sh",
-        *(["-p", provider] if provider else []),
-        *(["-i", image] if image else []),
-        *(["-d", disk_size] if disk_size else []),
-        *(["-m", machine_type] if machine_type else []),
-        name,
-    ])
-
-
-def setup(provider, service, user, config, fast, protocol_git_ref, client_git_ref, name, assume_yes):
-    """Setup a environment suitable for development on a remote machine"""
-    subprocess.run([
-        "bash",
-        f"{PROTOCOL_DIR}/service-commands/scripts/setup-instance.sh",
-        *(["-p", provider] if provider else []),
-        *(["-u", user] if user else []),
-        *(["-c", config] if config else []),
-        *(["-r", protocol_git_ref] if protocol_git_ref else []),
-        *(["-l", client_git_ref] if client_git_ref else []),
-        *(["-f"] if fast else []),
-        *(["-y"] if assume_yes else []),
-        service,
-        name,
-    ])
-=======
     subprocess.run(
         [
             "bash",
@@ -68,12 +40,12 @@
             *(["-r", protocol_git_ref] if protocol_git_ref else []),
             *(["-l", client_git_ref] if client_git_ref else []),
             *(["-f"] if fast else []),
+            *(["-y"] if assume_yes else []),
             service,
             name,
         ],
         check=False,
     )
->>>>>>> f15031fd
 
 
 def setup_js(options):
